--- conflicted
+++ resolved
@@ -40,16 +40,9 @@
 import org.apache.hadoop.hive.ql.plan._
 import org.apache.hadoop.hive.ql.session.SessionState
 
-
-<<<<<<< HEAD
-import shark.{CachedTableRecovery, LogHelper, SharkConfVars, SharkEnv,  Utils}
+import shark.{CachedTableRecovery, LogHelper, SharkConfVars, SharkEnv, Utils}
 import shark.execution.{HiveDesc, Operator, OperatorFactory, RDDUtils, ReduceSinkOperator}
 import shark.execution.{SharkDDLWork, SparkLoadWork, SparkWork, TerminalOperator}
-=======
-import shark.{CachedTableRecovery, LogHelper, SharkConfVars, SharkEnv}
-import shark.execution.{HiveDesc, Operator, OperatorFactory, ReduceSinkOperator, SharkDDLWork,
-  SparkWork, TerminalOperator}
->>>>>>> e6e25f59
 import shark.memstore2.{CacheType, ColumnarSerDe, MemoryMetadataManager}
 import shark.memstore2.{MemoryTable, PartitionedMemoryTable}
 
@@ -250,13 +243,12 @@
         Seq {
           // For a single output, we have the option of choosing the output
           // destination (e.g. CTAS with table property "shark.cache" = "true").
-          if (qb.isCTAS && qb.getTableDesc != null &&
+          if (qb.isCTAS && qb.createTableDesc != null &&
               CacheType.shouldCache(qb.cacheModeForCreateTable)) {
             // The table being created from CTAS should be cached. Check whether it should be
             // synchronized with disk (i.e., maintain a unified view) or memory-only.
-            val tblProps = qb.getTableDesc().getTblProps
+            val tblProps = qb.createTableDesc.getTblProps
             val preferredStorageLevel = MemoryMetadataManager.getStorageLevelFromString(
-<<<<<<< HEAD
               tblProps.get("shark.cache.storageLevel"))
             if (qb.unifyView) {
               // Save the preferred storage level, since it's needed to create a SparkLoadTask in
@@ -264,30 +256,17 @@
               qb.preferredStorageLevel = preferredStorageLevel
               OperatorFactory.createSharkFileOutputPlan(hiveSinkOps.head)
             } else {
-              qb.getTableDesc().getTblProps().put(CachedTableRecovery.QUERY_STRING, ctx.getCmd())
+              tblProps.put(CachedTableRecovery.QUERY_STRING, ctx.getCmd())
               OperatorFactory.createSharkMemoryStoreOutputPlan(
                 hiveSinkOps.head,
-                qb.getTableDesc.getTableName,
-                qb.getTableDesc.getDatabaseName,
+                qb.createTableDesc.getTableName,
+                qb.createTableDesc.getDatabaseName,
                 preferredStorageLevel,
                 _resSchema.size,  /* numColumns */
                 new String,  /* hivePartitionKey */
                 qb.cacheModeForCreateTable,
                 false  /* useUnionRDD */)
             }
-=======
-              qb.getTableDesc().getTblProps.get("shark.cache.storageLevel"))
-            qb.getTableDesc().getTblProps().put(CachedTableRecovery.QUERY_STRING, ctx.getCmd())
-            OperatorFactory.createSharkMemoryStoreOutputPlan(
-              hiveSinkOps.head,
-              qb.getTableDesc.getTableName,
-              qb.getTableDesc.getDatabaseName,
-              preferredStorageLevel,
-              _resSchema.size,  /* numColumns */
-              new String,  /* hivePartitionKey */
-              qb.getCacheModeForCreateTable(),
-              false  /* useUnionRDD */)
->>>>>>> e6e25f59
           } else if (pctx.getContext().asInstanceOf[QueryContext].useTableRddSink && !qb.isCTAS) {
             OperatorFactory.createSharkRddOutputPlan(hiveSinkOps.head)
           } else {
