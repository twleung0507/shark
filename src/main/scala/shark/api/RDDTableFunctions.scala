/*
 * Copyright (C) 2012 The Regents of The University California.
 * All rights reserved.
 *
 * Licensed under the Apache License, Version 2.0 (the "License");
 * you may not use this file except in compliance with the License.
 * You may obtain a copy of the License at
 *
 *      http://www.apache.org/licenses/LICENSE-2.0
 *
 * Unless required by applicable law or agreed to in writing, software
 * distributed under the License is distributed on an "AS IS" BASIS,
 * WITHOUT WARRANTIES OR CONDITIONS OF ANY KIND, either express or implied.
 * See the License for the specific language governing permissions and
 * limitations under the License.
 */

package shark.api

import scala.collection.mutable.ArrayBuffer
import scala.reflect.ClassTag

import org.apache.hadoop.hive.ql.metadata.Hive

import org.apache.spark.rdd.RDD

import shark.{SharkContext, SharkEnv}
import shark.memstore2.{CacheType, TablePartitionStats, TablePartition, TablePartitionBuilder}
import shark.util.HiveUtils


class RDDTableFunctions(self: RDD[Seq[_]], classTags: Seq[ClassTag[_]]) {

  def saveAsTable(tableName: String, fields: Seq[String]): Boolean = {
    require(fields.size == this.classTags.size,
      "Number of column names != number of fields in the RDD.")

    // Get a local copy of the classTags so we don't need to serialize this object.
    val classTags = this.classTags

    val statsAcc = SharkEnv.sc.accumulableCollection(ArrayBuffer[(Int, TablePartitionStats)]())

    // Create the RDD object.
    val rdd = self.mapPartitionsWithIndex { case(partitionIndex, iter) =>
      val ois = classTags.map(HiveUtils.getJavaPrimitiveObjectInspector)
      val builder = new TablePartitionBuilder(ois, 1000000, shouldCompress = false)

      for (p <- iter) {
        builder.incrementRowCount()
        // TODO: this is not the most efficient code to do the insertion ...
        p.zipWithIndex.foreach { case (v, i) =>
          builder.append(i, v.asInstanceOf[Object], ois(i))
        }
      }

      statsAcc += Tuple2(partitionIndex, builder.asInstanceOf[TablePartitionBuilder].stats)
      Iterator(builder.build())
    }.persist()

<<<<<<< HEAD
    var isSucessfulCreateTable = HiveUtils.createTableInHive(tableName, fields, classTags)
=======
    var isSucessfulCreateTable = HiveUtils.createTableInHive(tableName, fields, manifests, Hive.get().getConf())
>>>>>>> f36cac85

    // Put the table in the metastore. Only proceed if the DDL statement is executed successfully.
    val databaseName = Hive.get(SharkContext.hiveconf).getCurrentDatabase()
    if (isSucessfulCreateTable) {
      // Create an entry in the MemoryMetadataManager.
      val newTable = SharkEnv.memoryMetadataManager.createMemoryTable(
        databaseName, tableName, CacheType.MEMORY)
      newTable.tableRDD = rdd
      try {
        // Force evaluate to put the data in memory.
        rdd.context.runJob(rdd, (iter: Iterator[TablePartition]) => iter.foreach(_ => Unit))
      } catch {
        case _: Exception => {
          // Intercept the exception thrown by SparkContext#runJob() and handle it silently. The
          // exception message should already be printed to the console by DDLTask#execute().
          HiveUtils.dropTableInHive(tableName)
          // Drop the table entry from MemoryMetadataManager.
          SharkEnv.memoryMetadataManager.removeTable(databaseName, tableName)
          isSucessfulCreateTable = false
        }
      }

      // Gather the partition statistics.
      SharkEnv.memoryMetadataManager.putStats(databaseName, tableName, statsAcc.value.toMap)
    }
    return isSucessfulCreateTable
  }
}<|MERGE_RESOLUTION|>--- conflicted
+++ resolved
@@ -57,11 +57,8 @@
       Iterator(builder.build())
     }.persist()
 
-<<<<<<< HEAD
-    var isSucessfulCreateTable = HiveUtils.createTableInHive(tableName, fields, classTags)
-=======
-    var isSucessfulCreateTable = HiveUtils.createTableInHive(tableName, fields, manifests, Hive.get().getConf())
->>>>>>> f36cac85
+    var isSucessfulCreateTable = HiveUtils.createTableInHive(
+      tableName, fields, classTags, Hive.get().getConf())
 
     // Put the table in the metastore. Only proceed if the DDL statement is executed successfully.
     val databaseName = Hive.get(SharkContext.hiveconf).getCurrentDatabase()
