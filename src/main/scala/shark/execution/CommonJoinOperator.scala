/*
 * Copyright (C) 2012 The Regents of The University California.
 * All rights reserved.
 *
 * Licensed under the Apache License, Version 2.0 (the "License");
 * you may not use this file except in compliance with the License.
 * You may obtain a copy of the License at
 *
 *      http://www.apache.org/licenses/LICENSE-2.0
 *
 * Unless required by applicable law or agreed to in writing, software
 * distributed under the License is distributed on an "AS IS" BASIS,
 * WITHOUT WARRANTIES OR CONDITIONS OF ANY KIND, either express or implied.
 * See the License for the specific language governing permissions and
 * limitations under the License.
 */

package shark.execution

import java.util.{HashMap => JavaHashMap, List => JavaList, ArrayList =>JavaArrayList}

import scala.collection.mutable.ArrayBuffer
import scala.collection.JavaConversions._
import scala.reflect.BeanProperty

import org.apache.hadoop.hive.conf.HiveConf
import org.apache.hadoop.hive.ql.exec.ExprNodeEvaluator
import org.apache.hadoop.hive.ql.exec.{CommonJoinOperator => HiveCommonJoinOperator}
import org.apache.hadoop.hive.ql.exec.{JoinUtil => HiveJoinUtil}
import org.apache.hadoop.hive.ql.plan.{ExprNodeDesc, JoinCondDesc, JoinDesc, TableDesc}
import org.apache.hadoop.hive.serde2.Deserializer
import org.apache.hadoop.hive.serde2.objectinspector.{ObjectInspector, PrimitiveObjectInspector}
import org.apache.hadoop.hive.serde2.objectinspector.ObjectInspectorFactory

import org.apache.spark.rdd.{RDD, UnionRDD}
import org.apache.spark.SparkContext.rddToPairRDDFunctions

import shark.SharkConfVars


<<<<<<< HEAD
abstract class CommonJoinOperator[T <: JoinDesc] extends NaryOperator[T] {
=======
abstract class CommonJoinOperator[JOINDESCTYPE <: JoinDesc,
                                  T <: HiveCommonJoinOperator[JOINDESCTYPE]]
    extends NaryOperator[T] {
>>>>>>> df63897e

  @BeanProperty var conf: T = _
  // Order in which the results should be output.
  @BeanProperty var order: Array[java.lang.Byte] = _
  // condn determines join property (left, right, outer joins).
  @BeanProperty var joinConditions: Array[JoinCondDesc] = _
  @BeanProperty var numTables: Int = _
  @BeanProperty var nullCheck: Boolean = _

  @transient
  var joinVals: JavaHashMap[java.lang.Byte, JavaList[ExprNodeEvaluator]] = _
  @transient
  var joinFilters: JavaHashMap[java.lang.Byte, JavaList[ExprNodeEvaluator]] = _
  @transient
  var joinValuesObjectInspectors: JavaHashMap[java.lang.Byte, JavaList[ObjectInspector]] = _
  @transient
  var joinFilterObjectInspectors: JavaHashMap[java.lang.Byte, JavaList[ObjectInspector]] = _
  @transient
  var joinValuesStandardObjectInspectors: JavaHashMap[java.lang.Byte, JavaList[ObjectInspector]] = _

  @transient var noOuterJoin: Boolean = _

  override def initializeOnMaster() {
    super.initializeOnMaster()
    conf = desc
    // TODO currently remove the join filter
    conf.getFilters().clear()
    
    order = conf.getTagOrder()
    joinConditions = conf.getConds()
    numTables = parentOperators.size
    nullCheck = SharkConfVars.getBoolVar(hconf, SharkConfVars.JOIN_CHECK_NULL)

    assert(joinConditions.size + 1 == numTables)
  }

  override def initializeOnSlave() {

    noOuterJoin = conf.isNoOuterJoin

    joinVals = new JavaHashMap[java.lang.Byte, JavaList[ExprNodeEvaluator]]
    HiveJoinUtil.populateJoinKeyValue(
      joinVals, conf.getExprs(), order, CommonJoinOperator.NOTSKIPBIGTABLE)

    joinFilters = new JavaHashMap[java.lang.Byte, JavaList[ExprNodeEvaluator]]
    HiveJoinUtil.populateJoinKeyValue(
      joinFilters, conf.getFilters(), order, CommonJoinOperator.NOTSKIPBIGTABLE)

    joinValuesObjectInspectors = HiveJoinUtil.getObjectInspectorsFromEvaluators(
      joinVals, objectInspectors.toArray, CommonJoinOperator.NOTSKIPBIGTABLE)
    joinFilterObjectInspectors = HiveJoinUtil.getObjectInspectorsFromEvaluators(
      joinFilters, objectInspectors.toArray, CommonJoinOperator.NOTSKIPBIGTABLE)
    joinValuesStandardObjectInspectors = HiveJoinUtil.getStandardObjectInspectors(
      joinValuesObjectInspectors, CommonJoinOperator.NOTSKIPBIGTABLE)
  }
  
  // copied from the org.apache.hadoop.hive.ql.exec.CommonJoinOperator
  override def outputObjectInspector() = {
    var structFieldObjectInspectors = new JavaArrayList[ObjectInspector]()
    for (alias <- order) {
      var oiList = joinValuesStandardObjectInspectors.get(alias)
      structFieldObjectInspectors.addAll(oiList)
    }

    ObjectInspectorFactory.getStandardStructObjectInspector(
      conf.getOutputColumnNames(),
      structFieldObjectInspectors)
  }
}


class CartesianProduct[T >: Null : ClassManifest](val numTables: Int) {

  val SINGLE_NULL_LIST = Seq[T](null)
  val EMPTY_LIST = Seq[T]()

  // The output buffer array. The product function returns an iterator that will
  // always return this outputBuffer. Downstream operations need to make sure
  // they are just streaming through the output.
  val outputBuffer = new Array[T](numTables)

  def product(bufs: Array[Seq[T]], joinConditions: Array[JoinCondDesc]): Iterator[Array[T]] = {

    // This can be done with a foldLeft, but it will be too confusing if we
    // need to zip the bufs with a list of join descriptors...
    var partial: Iterator[Array[T]] = createBase(bufs(joinConditions.head.getLeft), 0)
    var i = 0
    while (i < joinConditions.length) {
      val joinCondition = joinConditions(i)
      i += 1

      partial = joinCondition.getType() match {
        case CommonJoinOperator.INNER_JOIN =>
          if (bufs(joinCondition.getLeft).size == 0 || bufs(joinCondition.getRight).size == 0) {
            createBase(EMPTY_LIST, i)
          } else {
            product2(partial, bufs(joinCondition.getRight), i)
          }

        case CommonJoinOperator.FULL_OUTER_JOIN =>
          if (bufs(joinCondition.getLeft()).size == 0 || !partial.hasNext) {
            // If both right/left are empty, then the right side returns an empty
            // iterator and product2 also returns an empty iterator.
            product2(createBase(SINGLE_NULL_LIST, i - 1), bufs(joinCondition.getRight), i)
          } else if (bufs(joinCondition.getRight).size == 0) {
            product2(partial, SINGLE_NULL_LIST, i)
          } else {
            product2(partial, bufs(joinCondition.getRight), i)
          }

        case CommonJoinOperator.LEFT_OUTER_JOIN =>
          if (bufs(joinCondition.getLeft()).size == 0) {
            createBase(EMPTY_LIST, i)
          } else if (bufs(joinCondition.getRight).size == 0) {
            product2(partial, SINGLE_NULL_LIST, i)
          } else {
            product2(partial, bufs(joinCondition.getRight), i)
          }

        case CommonJoinOperator.RIGHT_OUTER_JOIN =>
          if (bufs(joinCondition.getRight).size == 0) {
            createBase(EMPTY_LIST, i)
          } else if (bufs(joinCondition.getLeft).size == 0 || !partial.hasNext) {
            product2(createBase(SINGLE_NULL_LIST, i - 1), bufs(joinCondition.getRight), i)
          } else {
            product2(partial, bufs(joinCondition.getRight), i)
          }

        case CommonJoinOperator.LEFT_SEMI_JOIN =>
          // For semi join, we only need one element from the table on the right
          // to verify an row exists.
          if (bufs(joinCondition.getLeft).size == 0 || bufs(joinCondition.getRight).size == 0) {
            createBase(EMPTY_LIST, i)
          } else {
            product2(partial, SINGLE_NULL_LIST, i)
          }
      }
    }
    partial
  }

  def product2(left: Iterator[Array[T]], right: Seq[T], pos: Int): Iterator[Array[T]] = {
    for (l <- left; r <- right.iterator) yield {
      outputBuffer(pos) = r
      outputBuffer
    }
  }

  def createBase(left: Seq[T], pos: Int): Iterator[Array[T]] = {
    var i = 0
    while (i <= pos) {
      outputBuffer(i) = null
      i += 1
    }
    left.iterator.map { l =>
      outputBuffer(pos) = l
      outputBuffer
    }
  }
}


object CommonJoinOperator {

  val NOTSKIPBIGTABLE = -1

  // Different join types.
  val INNER_JOIN = JoinDesc.INNER_JOIN
  val LEFT_OUTER_JOIN = JoinDesc.LEFT_OUTER_JOIN
  val RIGHT_OUTER_JOIN = JoinDesc.RIGHT_OUTER_JOIN
  val FULL_OUTER_JOIN = JoinDesc.FULL_OUTER_JOIN
  val UNIQUE_JOIN = JoinDesc.UNIQUE_JOIN // We don't support UNIQUE JOIN.
  val LEFT_SEMI_JOIN = JoinDesc.LEFT_SEMI_JOIN

  /**
   * Handles join filters in Hive. It is kind of buggy and not used at the moment.
   */
  def isFiltered(row: Any, filters: JavaList[ExprNodeEvaluator], ois: JavaList[ObjectInspector])
  : Boolean = {
    // if no filter, then will not be filtered
    if (filters == null || ois == null) return false
    
    var ret: java.lang.Boolean = false
    var j = 0
    while (j < filters.size) {
      val condition: java.lang.Object = filters.get(j).evaluate(row)
      ret = ois.get(j).asInstanceOf[PrimitiveObjectInspector].getPrimitiveJavaObject(
        condition).asInstanceOf[java.lang.Boolean]
      if (ret == null || !ret) {
        return true;
      }
      j += 1
    }
    false
  }

  /**
   * Determines the order in which the tables should be joined (i.e. the order
   * in which we produce the Cartesian products).
   */
  def computeTupleOrder(joinConditions: Array[JoinCondDesc]): Array[Int] = {
    val tupleOrder = new Array[Int](joinConditions.size + 1)
    var pos = 0

    def addIfNew(table: Int) {
      if (!tupleOrder.contains(table)) {
        tupleOrder(pos) = table
        pos += 1
      }
    }

    joinConditions.foreach { joinCond =>
      addIfNew(joinCond.getLeft())
      addIfNew(joinCond.getRight())
    }
    tupleOrder
  }
}
<|MERGE_RESOLUTION|>--- conflicted
+++ resolved
@@ -38,13 +38,7 @@
 import shark.SharkConfVars
 
 
-<<<<<<< HEAD
 abstract class CommonJoinOperator[T <: JoinDesc] extends NaryOperator[T] {
-=======
-abstract class CommonJoinOperator[JOINDESCTYPE <: JoinDesc,
-                                  T <: HiveCommonJoinOperator[JOINDESCTYPE]]
-    extends NaryOperator[T] {
->>>>>>> df63897e
 
   @BeanProperty var conf: T = _
   // Order in which the results should be output.
@@ -234,7 +228,7 @@
       ret = ois.get(j).asInstanceOf[PrimitiveObjectInspector].getPrimitiveJavaObject(
         condition).asInstanceOf[java.lang.Boolean]
       if (ret == null || !ret) {
-        return true;
+        return true
       }
       j += 1
     }
