/*
 * Copyright (C) 2012 The Regents of The University California.
 * All rights reserved.
 *
 * Licensed under the Apache License, Version 2.0 (the "License");
 * you may not use this file except in compliance with the License.
 * You may obtain a copy of the License at
 *
 *      http://www.apache.org/licenses/LICENSE-2.0
 *
 * Unless required by applicable law or agreed to in writing, software
 * distributed under the License is distributed on an "AS IS" BASIS,
 * WITHOUT WARRANTIES OR CONDITIONS OF ANY KIND, either express or implied.
 * See the License for the specific language governing permissions and
 * limitations under the License.
 */

package shark.execution

import java.nio.ByteBuffer

import scala.collection.mutable.ArrayBuffer
import scala.reflect.BeanProperty

import org.apache.hadoop.io.Writable

import org.apache.spark.rdd.{RDD, UnionRDD}
import org.apache.spark.storage.StorageLevel

import shark.{SharkConfVars, SharkEnv}
import shark.execution.serialization.{OperatorSerializationWrapper, JavaSerializer}
import shark.memstore2._
import shark.tachyon.TachyonTableWriter


/**
 * Cache the RDD and force evaluate it (so the cache is filled).
 */
class MemoryStoreSinkOperator extends TerminalOperator {

  // The initial capacity for ArrayLists used to construct the columnar storage. If -1,
  // the ColumnarSerde will obtain the partition size from a Configuration during execution
  // initialization (see ColumnarSerde#initialize()).
  @BeanProperty var partitionSize: Int = _

  // If true, columnar storage will use compression.
  @BeanProperty var shouldCompress: Boolean = _

<<<<<<< HEAD
  // For CTAS, this is the name of the table that is created. For INSERTS, this is the name of*
=======
  // For CTAS, this is the name of the table that is created. For INSERTS, this is the name of
>>>>>>> f36cac85
  // the table that is modified.
  @BeanProperty var tableName: String = _

  // The Hive metastore DB that the `tableName` table belongs to.
  @BeanProperty var databaseName: String = _

  // Used only for commands that target Hive partitions. The partition key is a set of unique values
  // for the the table's partitioning columns and identifies the partition (represented by an RDD)
  // that will be created or modified by the INSERT command being handled.
<<<<<<< HEAD
  @BeanProperty var hivePartitionKeyOpt: Option[String] = _
=======
  @BeanProperty var hivePartitionKey: String = _
>>>>>>> f36cac85

  // The memory storage used to store the output RDD - e.g., CacheType.HEAP refers to Spark's
  // block manager.
  @transient var cacheMode: CacheType.CacheType = _

  // Whether to compose a UnionRDD from the output RDD and a previous RDD. For example, for an
  // INSERT INTO <tableName> command, the previous RDD will contain the contents of the 'tableName'.
<<<<<<< HEAD
  @transient var isInsertInto: Boolean = _
=======
  @transient var useUnionRDD: Boolean = _
>>>>>>> f36cac85

  // The number of columns in the schema for the table corresponding to 'tableName'. Used only
  // to create a TachyonTableWriter, if Tachyon is used.
  @transient var numColumns: Int = _

  override def initializeOnMaster() {
    super.initializeOnMaster()
    partitionSize = SharkConfVars.getIntVar(localHconf, SharkConfVars.COLUMN_BUILDER_PARTITION_SIZE)
    shouldCompress = SharkConfVars.getBoolVar(localHconf, SharkConfVars.COLUMNAR_COMPRESSION)
  }

  override def initializeOnSlave() {
    super.initializeOnSlave()
    localHconf.setInt(SharkConfVars.COLUMN_BUILDER_PARTITION_SIZE.varname, partitionSize)
    localHconf.setBoolean(SharkConfVars.COLUMNAR_COMPRESSION.varname, shouldCompress)
  }

  override def execute(): RDD[_] = {
    val inputRdd = if (parentOperators.size == 1) executeParents().head._2 else null

    val statsAcc = SharkEnv.sc.accumulableCollection(ArrayBuffer[(Int, TablePartitionStats)]())
    val op = OperatorSerializationWrapper(this)
    val tableKey = MemoryMetadataManager.makeTableKey(databaseName, tableName)

    val tachyonWriter: TachyonTableWriter =
      if (cacheMode == CacheType.TACHYON) {
<<<<<<< HEAD
        if (!isInsertInto && SharkEnv.tachyonUtil.tableExists(tableKey, hivePartitionKeyOpt)) {
          // For INSERT OVERWRITE, delete the old table or Hive partition directory, if it exists.
          SharkEnv.tachyonUtil.dropTable(tableKey, hivePartitionKeyOpt)
        }
=======
>>>>>>> f36cac85
        // Use an additional row to store metadata (e.g. number of rows in each partition).
        SharkEnv.tachyonUtil.createTableWriter(tableKey, hivePartitionKeyOpt, numColumns + 1)
      } else {
        null
      }

    // Put all rows of the table into a set of TablePartition's. Each partition contains
    // only one TablePartition object.
    var outputRDD: RDD[TablePartition] = inputRdd.mapPartitionsWithIndex { case (part, iter) =>
      op.initializeOnSlave()
      val serde = new ColumnarSerDe
      serde.initialize(op.localHconf, op.localHiveOp.getConf.getTableInfo.getProperties)

      // Serialize each row into the builder object.
      // ColumnarSerDe will return a TablePartitionBuilder.
      var builder: Writable = null
      iter.foreach { row =>
        builder = serde.serialize(row.asInstanceOf[AnyRef], op.objectInspector)
      }

      if (builder == null) {
        // Empty partition.
        statsAcc += Tuple2(part, new TablePartitionStats(Array(), 0))
        Iterator(new TablePartition(0, Array()))
      } else {
        statsAcc += Tuple2(part, builder.asInstanceOf[TablePartitionBuilder].stats)
        Iterator(builder.asInstanceOf[TablePartitionBuilder].build)
      }
    }

<<<<<<< HEAD
=======
    val isHivePartitioned = SharkEnv.memoryMetadataManager.isHivePartitioned(
      databaseName, tableName)

    // If true, a UnionRDD will be used to combine the RDD that contains the query output with the
    // previous RDD, which is fetched using 'tableName' or - if the table is Hive-partitioned - a
    // ('tableName', 'hivePartitionKey') pair.
    var hasPreviousRDDForUnion = false

>>>>>>> f36cac85
    if (tachyonWriter != null) {
      // Put the table in Tachyon.
      op.logInfo("Putting RDD for %s.%s in Tachyon".format(databaseName, tableName))
      tachyonWriter.createTable(ByteBuffer.allocate(0))
      outputRDD = outputRDD.mapPartitionsWithIndex { case(part, iter) =>
        val partition = iter.next()
        partition.toTachyon.zipWithIndex.foreach { case(buf, column) =>
          tachyonWriter.writeColumnPartition(column, part, buf)
        }
        Iterator(partition)
      }
      // Force evaluate so the data gets put into Tachyon.
      outputRDD.context.runJob(
        outputRDD, (iter: Iterator[TablePartition]) => iter.foreach(_ => Unit))
    } else {
<<<<<<< HEAD
      // Run a job on the RDD that contains the query output to force the data into the memory
      // store. The statistics will also be collected by 'statsAcc' during job execution.
      if (cacheMode == CacheType.MEMORY) {
        outputRDD.persist(StorageLevel.MEMORY_AND_DISK)
      } else if (cacheMode == CacheType.MEMORY_ONLY) {
        outputRDD.persist(StorageLevel.MEMORY_ONLY)
      }
      outputRDD.context.runJob(
        outputRDD, (iter: Iterator[TablePartition]) => iter.foreach(_ => Unit))
    }

    // Put the table in Spark block manager or Tachyon.
    op.logInfo("Putting %sRDD for %s.%s in %s store".format(
      if (isInsertInto) "Union" else "",
      databaseName,
      tableName,
      if (cacheMode == CacheType.NONE) "disk" else cacheMode.toString))

    val tableStats =
      if (cacheMode == CacheType.TACHYON) {
        tachyonWriter.updateMetadata(ByteBuffer.wrap(JavaSerializer.serialize(statsAcc.value.toMap)))
        statsAcc.value.toMap
      } else {
        val isHivePartitioned = SharkEnv.memoryMetadataManager.isHivePartitioned(
          databaseName, tableName)
        if (isHivePartitioned) {
          val partitionedTable = SharkEnv.memoryMetadataManager.getPartitionedTable(
            databaseName, tableName).get
          val hivePartitionKey = hivePartitionKeyOpt.get
          outputRDD.setName("%s.%s(%s)".format(databaseName, tableName, hivePartitionKey))
          if (isInsertInto) {
            // An RDD for the Hive partition already exists, so update its metadata entry in
            // 'partitionedTable'.
            assert(outputRDD.isInstanceOf[UnionRDD[_]])
            partitionedTable.updatePartition(hivePartitionKey, outputRDD, statsAcc.value)
          } else {
            // This is a new Hive-partition. Add a new metadata entry in 'partitionedTable'.
            partitionedTable.putPartition(hivePartitionKey, outputRDD, statsAcc.value.toMap)
          }
          // Stats should be updated at this point.
          partitionedTable.getStats(hivePartitionKey).get
        } else {
          outputRDD.setName(tableName)
          // Create a new MemoryTable entry if one doesn't exist (i.e., this operator is for a CTAS).
          val memoryTable = SharkEnv.memoryMetadataManager.getMemoryTable(databaseName, tableName)
            .getOrElse(SharkEnv.memoryMetadataManager.createMemoryTable(
              databaseName, tableName, cacheMode))
          if (isInsertInto) {
            // Ok, a Tachyon table should manage stats for each rdd, and never union the maps.
            memoryTable.update(outputRDD, statsAcc.value)
          } else {
            memoryTable.put(outputRDD, statsAcc.value.toMap)
          }
          memoryTable.getStats.get
        }
=======
      // Put the table in Spark block manager.
      op.logInfo("Putting %sRDD for %s.%s in Spark block manager".format(
        if (useUnionRDD) "Union" else "", databaseName, tableName))

      outputRDD.persist(StorageLevel.MEMORY_AND_DISK)

      val queryOutputRDD = outputRDD
      if (useUnionRDD) {
        // Handle an INSERT INTO command.
        val previousRDDOpt: Option[RDD[TablePartition]] = if (isHivePartitioned) {
          val partitionedTable = SharkEnv.memoryMetadataManager.getPartitionedTable(
            databaseName, tableName).get
          partitionedTable.getPartition(hivePartitionKey)
        } else {
          SharkEnv.memoryMetadataManager.getMemoryTable(databaseName, tableName).map(_.tableRDD)
        }
        outputRDD = previousRDDOpt match {
          case Some(previousRDD) => {
            // If the RDD for a table or Hive-partition has already been created, then take a union
            // of the current data and the SELECT output.
            hasPreviousRDDForUnion = true
            RDDUtils.unionAndFlatten(queryOutputRDD, previousRDD)
          }
          // This is an INSERT into a new Hive-partition.
          case None => queryOutputRDD
        }
      }
      // Run a job on the RDD that contains the query output to force the data into the memory
      // store. The statistics will also be collected by 'statsAcc' during job execution.
      queryOutputRDD.context.runJob(
        queryOutputRDD, (iter: Iterator[TablePartition]) => iter.foreach(_ => Unit))
    }

    if (isHivePartitioned) {
      val partitionedTable = SharkEnv.memoryMetadataManager.getPartitionedTable(
        databaseName, tableName).get
      outputRDD.setName("%s.%s(%s)".format(databaseName, tableName, hivePartitionKey))
      if (useUnionRDD && hasPreviousRDDForUnion) {
        // An RDD for the Hive partition already exists, so update its metadata entry in
        // 'partitionedTable'.
        assert(outputRDD.isInstanceOf[UnionRDD[_]])
        partitionedTable.updatePartition(hivePartitionKey, outputRDD)
      } else {
        // This is a new Hive-partition. Add a new metadata entry in 'partitionedTable'.
        partitionedTable.putPartition(hivePartitionKey, outputRDD)
      }
    } else {
      outputRDD.setName(tableName)
      // Create a new MemoryTable entry if one doesn't exist (i.e., this operator is for a CTAS).
      val memoryTable = SharkEnv.memoryMetadataManager.getMemoryTable(databaseName, tableName)
        .getOrElse(SharkEnv.memoryMetadataManager.createMemoryTable(
          databaseName, tableName, cacheMode))
      memoryTable.tableRDD = outputRDD
    }

    // TODO(harvey): Get this to work for Hive-partitioned tables. It should be a simple
    //     'tableName' + 'hivePartitionKey' concatentation. Though whether stats should belong in
    //     memstore2.Table should be considered...
    val columnStats = if (useUnionRDD && hasPreviousRDDForUnion) {
      // Combine stats for the two RDDs that were combined into UnionRDD.
      val numPartitions = statsAcc.value.toMap.size
      val currentStats = statsAcc.value
      SharkEnv.memoryMetadataManager.getStats(databaseName, tableName) match {
        case Some(otherIndexToStats) => {
          for ((otherIndex, tableStats) <- otherIndexToStats) {
            currentStats.append((otherIndex + numPartitions, tableStats))
          }
        }
        case _ => Unit
>>>>>>> f36cac85
      }
      currentStats.toMap
    } else {
      statsAcc.value.toMap
    }

<<<<<<< HEAD
=======
    // Get the column statistics back to the cache manager.
    SharkEnv.memoryMetadataManager.putStats(databaseName, tableName, columnStats)

    if (tachyonWriter != null) {
      tachyonWriter.updateMetadata(ByteBuffer.wrap(JavaSerializer.serialize(columnStats)))
    }

>>>>>>> f36cac85
    if (SharkConfVars.getBoolVar(localHconf, SharkConfVars.MAP_PRUNING_PRINT_DEBUG)) {
      tableStats.foreach { case(index, tablePartitionStats) =>
        println("Partition " + index + " " + tablePartitionStats.toString)
      }
    }

    return outputRDD
  }

  override def processPartition(split: Int, iter: Iterator[_]): Iterator[_] =
    throw new UnsupportedOperationException("CacheSinkOperator.processPartition()")
}<|MERGE_RESOLUTION|>--- conflicted
+++ resolved
@@ -46,11 +46,7 @@
   // If true, columnar storage will use compression.
   @BeanProperty var shouldCompress: Boolean = _
 
-<<<<<<< HEAD
   // For CTAS, this is the name of the table that is created. For INSERTS, this is the name of*
-=======
-  // For CTAS, this is the name of the table that is created. For INSERTS, this is the name of
->>>>>>> f36cac85
   // the table that is modified.
   @BeanProperty var tableName: String = _
 
@@ -60,11 +56,7 @@
   // Used only for commands that target Hive partitions. The partition key is a set of unique values
   // for the the table's partitioning columns and identifies the partition (represented by an RDD)
   // that will be created or modified by the INSERT command being handled.
-<<<<<<< HEAD
   @BeanProperty var hivePartitionKeyOpt: Option[String] = _
-=======
-  @BeanProperty var hivePartitionKey: String = _
->>>>>>> f36cac85
 
   // The memory storage used to store the output RDD - e.g., CacheType.HEAP refers to Spark's
   // block manager.
@@ -72,11 +64,7 @@
 
   // Whether to compose a UnionRDD from the output RDD and a previous RDD. For example, for an
   // INSERT INTO <tableName> command, the previous RDD will contain the contents of the 'tableName'.
-<<<<<<< HEAD
   @transient var isInsertInto: Boolean = _
-=======
-  @transient var useUnionRDD: Boolean = _
->>>>>>> f36cac85
 
   // The number of columns in the schema for the table corresponding to 'tableName'. Used only
   // to create a TachyonTableWriter, if Tachyon is used.
@@ -103,13 +91,10 @@
 
     val tachyonWriter: TachyonTableWriter =
       if (cacheMode == CacheType.TACHYON) {
-<<<<<<< HEAD
         if (!isInsertInto && SharkEnv.tachyonUtil.tableExists(tableKey, hivePartitionKeyOpt)) {
           // For INSERT OVERWRITE, delete the old table or Hive partition directory, if it exists.
           SharkEnv.tachyonUtil.dropTable(tableKey, hivePartitionKeyOpt)
         }
-=======
->>>>>>> f36cac85
         // Use an additional row to store metadata (e.g. number of rows in each partition).
         SharkEnv.tachyonUtil.createTableWriter(tableKey, hivePartitionKeyOpt, numColumns + 1)
       } else {
@@ -140,17 +125,6 @@
       }
     }
 
-<<<<<<< HEAD
-=======
-    val isHivePartitioned = SharkEnv.memoryMetadataManager.isHivePartitioned(
-      databaseName, tableName)
-
-    // If true, a UnionRDD will be used to combine the RDD that contains the query output with the
-    // previous RDD, which is fetched using 'tableName' or - if the table is Hive-partitioned - a
-    // ('tableName', 'hivePartitionKey') pair.
-    var hasPreviousRDDForUnion = false
-
->>>>>>> f36cac85
     if (tachyonWriter != null) {
       // Put the table in Tachyon.
       op.logInfo("Putting RDD for %s.%s in Tachyon".format(databaseName, tableName))
@@ -166,7 +140,6 @@
       outputRDD.context.runJob(
         outputRDD, (iter: Iterator[TablePartition]) => iter.foreach(_ => Unit))
     } else {
-<<<<<<< HEAD
       // Run a job on the RDD that contains the query output to force the data into the memory
       // store. The statistics will also be collected by 'statsAcc' during job execution.
       if (cacheMode == CacheType.MEMORY) {
@@ -222,93 +195,12 @@
           }
           memoryTable.getStats.get
         }
-=======
-      // Put the table in Spark block manager.
-      op.logInfo("Putting %sRDD for %s.%s in Spark block manager".format(
-        if (useUnionRDD) "Union" else "", databaseName, tableName))
-
-      outputRDD.persist(StorageLevel.MEMORY_AND_DISK)
-
-      val queryOutputRDD = outputRDD
-      if (useUnionRDD) {
-        // Handle an INSERT INTO command.
-        val previousRDDOpt: Option[RDD[TablePartition]] = if (isHivePartitioned) {
-          val partitionedTable = SharkEnv.memoryMetadataManager.getPartitionedTable(
-            databaseName, tableName).get
-          partitionedTable.getPartition(hivePartitionKey)
-        } else {
-          SharkEnv.memoryMetadataManager.getMemoryTable(databaseName, tableName).map(_.tableRDD)
-        }
-        outputRDD = previousRDDOpt match {
-          case Some(previousRDD) => {
-            // If the RDD for a table or Hive-partition has already been created, then take a union
-            // of the current data and the SELECT output.
-            hasPreviousRDDForUnion = true
-            RDDUtils.unionAndFlatten(queryOutputRDD, previousRDD)
-          }
-          // This is an INSERT into a new Hive-partition.
-          case None => queryOutputRDD
-        }
-      }
-      // Run a job on the RDD that contains the query output to force the data into the memory
-      // store. The statistics will also be collected by 'statsAcc' during job execution.
-      queryOutputRDD.context.runJob(
-        queryOutputRDD, (iter: Iterator[TablePartition]) => iter.foreach(_ => Unit))
-    }
-
-    if (isHivePartitioned) {
-      val partitionedTable = SharkEnv.memoryMetadataManager.getPartitionedTable(
-        databaseName, tableName).get
-      outputRDD.setName("%s.%s(%s)".format(databaseName, tableName, hivePartitionKey))
-      if (useUnionRDD && hasPreviousRDDForUnion) {
-        // An RDD for the Hive partition already exists, so update its metadata entry in
-        // 'partitionedTable'.
-        assert(outputRDD.isInstanceOf[UnionRDD[_]])
-        partitionedTable.updatePartition(hivePartitionKey, outputRDD)
-      } else {
-        // This is a new Hive-partition. Add a new metadata entry in 'partitionedTable'.
-        partitionedTable.putPartition(hivePartitionKey, outputRDD)
-      }
-    } else {
-      outputRDD.setName(tableName)
-      // Create a new MemoryTable entry if one doesn't exist (i.e., this operator is for a CTAS).
-      val memoryTable = SharkEnv.memoryMetadataManager.getMemoryTable(databaseName, tableName)
-        .getOrElse(SharkEnv.memoryMetadataManager.createMemoryTable(
-          databaseName, tableName, cacheMode))
-      memoryTable.tableRDD = outputRDD
-    }
-
-    // TODO(harvey): Get this to work for Hive-partitioned tables. It should be a simple
-    //     'tableName' + 'hivePartitionKey' concatentation. Though whether stats should belong in
-    //     memstore2.Table should be considered...
-    val columnStats = if (useUnionRDD && hasPreviousRDDForUnion) {
-      // Combine stats for the two RDDs that were combined into UnionRDD.
-      val numPartitions = statsAcc.value.toMap.size
-      val currentStats = statsAcc.value
-      SharkEnv.memoryMetadataManager.getStats(databaseName, tableName) match {
-        case Some(otherIndexToStats) => {
-          for ((otherIndex, tableStats) <- otherIndexToStats) {
-            currentStats.append((otherIndex + numPartitions, tableStats))
-          }
-        }
-        case _ => Unit
->>>>>>> f36cac85
       }
       currentStats.toMap
     } else {
       statsAcc.value.toMap
     }
 
-<<<<<<< HEAD
-=======
-    // Get the column statistics back to the cache manager.
-    SharkEnv.memoryMetadataManager.putStats(databaseName, tableName, columnStats)
-
-    if (tachyonWriter != null) {
-      tachyonWriter.updateMetadata(ByteBuffer.wrap(JavaSerializer.serialize(columnStats)))
-    }
-
->>>>>>> f36cac85
     if (SharkConfVars.getBoolVar(localHconf, SharkConfVars.MAP_PRUNING_PRINT_DEBUG)) {
       tableStats.foreach { case(index, tablePartitionStats) =>
         println("Partition " + index + " " + tablePartitionStats.toString)
