--- conflicted
+++ resolved
@@ -120,12 +120,7 @@
     }
   }
 
-<<<<<<< HEAD
-  override def processPartition(split: Int, iter: Iterator[_]): Iterator[_] = {
-=======
   def generateTuples(iter: Iterator[Array[Any]]): Iterator[_] = {
->>>>>>> 45910347
-
     val tupleOrder = CommonJoinOperator.computeTupleOrder(joinConditions)
 
     val bytes = new BytesWritable()
@@ -163,6 +158,6 @@
     }
   }
 
-  override def processPartition[T](iter: Iterator[T]): Iterator[_] =
+  override def processPartition(split: Int, iter: Iterator[_]): Iterator[_] =
     throw new UnsupportedOperationException("JoinOperator.processPartition()")
 }