--- conflicted
+++ resolved
@@ -223,13 +223,8 @@
   override def preprocessRdd(rdd: RDD[_]): RDD[_] = {
     val tableKey: String = tableDesc.getTableName.split('.')(1)
     if (table.isPartitioned) {
-<<<<<<< HEAD
       logInfo("Making %d Hive partitions for table %s".format(parts.size, tableKey))
       makePartitionRDD(parts)
-=======
-      logDebug("Making %d Hive partitions".format(parts.size))
-      makePartitionRDD(rdd)
->>>>>>> 1f77cc5a
     } else {
       val tablePath = table.getPath.toString
       val ifc = table.getInputFormatClass
