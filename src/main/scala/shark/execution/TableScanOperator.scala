--- conflicted
+++ resolved
@@ -26,23 +26,21 @@
 import org.apache.hadoop.hive.metastore.api.hive_metastoreConstants.META_TABLE_PARTITION_COLUMNS
 import org.apache.hadoop.hive.ql.exec.{TableScanOperator => HiveTableScanOperator}
 import org.apache.hadoop.hive.ql.exec.{MapSplitPruning, Utilities}
-<<<<<<< HEAD
-import org.apache.hadoop.hive.ql.metadata.{Partition, Table}
-import org.apache.hadoop.hive.ql.plan.{PartitionDesc, TableDesc, TableScanDesc}
-import org.apache.hadoop.hive.serde.Constants
-import org.apache.hadoop.hive.serde2.objectinspector.{ObjectInspector, ObjectInspectorFactory,
-  StructObjectInspector}
-=======
 import org.apache.hadoop.hive.ql.io.HiveInputFormat
 import org.apache.hadoop.hive.ql.io.orc.OrcSerde
 import org.apache.hadoop.hive.ql.metadata.{Partition, Table}
-import org.apache.hadoop.hive.ql.plan.{PlanUtils, PartitionDesc, TableDesc}
+import org.apache.hadoop.hive.ql.plan.{TableDesc, TableScanDesc}
+import org.apache.hadoop.hive.ql.plan.PartitionDesc
+import org.apache.hadoop.hive.ql.plan.PlanUtils
+import org.apache.hadoop.hive.ql.metadata.{Partition, Table}
+import org.apache.hadoop.hive.serde.Constants
 import org.apache.hadoop.hive.serde2.Serializer
 import org.apache.hadoop.hive.serde2.`lazy`.LazyStruct
-import org.apache.hadoop.hive.serde2.objectinspector.{ObjectInspector, ObjectInspectorConverters, 
-  ObjectInspectorFactory, StructObjectInspector}
+import org.apache.hadoop.hive.serde2.objectinspector.ObjectInspector
+import org.apache.hadoop.hive.serde2.objectinspector.ObjectInspectorConverters
+import org.apache.hadoop.hive.serde2.objectinspector.ObjectInspectorFactory
+import org.apache.hadoop.hive.serde2.objectinspector.StructObjectInspector
 import org.apache.hadoop.hive.serde2.objectinspector.ObjectInspectorConverters.Converter
->>>>>>> 87ddd930
 import org.apache.hadoop.hive.serde2.objectinspector.primitive.PrimitiveObjectInspectorFactory
 
 import org.apache.spark.rdd.{PartitionPruningRDD, RDD}
@@ -87,44 +85,7 @@
   // True if table data is stored the Spark heap.
   @BeanProperty var isInMemoryTableScan: Boolean = _
 
-<<<<<<< HEAD
   @BeanProperty var cacheMode: CacheType.CacheType = _
-
-=======
-    val rowObjectInspector = {
-      if (parts == null) {
-        val serializer = tableDesc.getDeserializerClass().newInstance()
-        serializer.initialize(hconf, tableDesc.getProperties)
-        serializer.getObjectInspector()
-      } else {
-        val partProps = firstConfPartDesc.getProperties()
-        val tableDesc = firstConfPartDesc.getTableDesc()
-        val tableSerde = tableDesc.getDeserializerClass().newInstance()
-        tableSerde.initialize(hconf, tableDesc.getProperties())
-
-        // Get table and partition object inspectors
-        val partCols = partProps.getProperty(META_TABLE_PARTITION_COLUMNS)
-        val partNames = new ArrayList[String]
-        val partObjectInspectors = new ArrayList[ObjectInspector]
-        partCols.trim().split("/").foreach{ key =>
-          partNames.add(key)
-          partObjectInspectors.add(PrimitiveObjectInspectorFactory.javaStringObjectInspector)
-        }
-
-        // No need to lock this one (see SharkEnv.objectInspectorLock) because
-        // this is called on the master only.
-        val partObjectInspector = ObjectInspectorFactory.getStandardStructObjectInspector(
-            partNames, partObjectInspectors)
-            
-        val oiList = Arrays.asList(
-        	tableSerde.getObjectInspector().asInstanceOf[StructObjectInspector],
-            partObjectInspector.asInstanceOf[StructObjectInspector])
-
-        // Union of both the table and partition OIs
-        ObjectInspectorFactory.getUnionStructObjectInspector(oiList)
-      }
-    }
->>>>>>> 87ddd930
 
   override def initializeOnMaster() {
     // Create a local copy of the HiveConf that will be assigned job properties and, for disk reads,
@@ -138,21 +99,21 @@
 
   override def outputObjectInspector() = {
     if (parts == null) {
-      val serializer = if (isInMemoryTableScan || cacheMode == CacheType.TACHYON) {
+      val tableSerDe = if (isInMemoryTableScan || cacheMode == CacheType.TACHYON) {
         new ColumnarSerDe
       } else {
         tableDesc.getDeserializerClass().newInstance()
       }
-      serializer.initialize(hconf, tableDesc.getProperties)
-      serializer.getObjectInspector()
+      tableSerDe.initialize(hconf, tableDesc.getProperties)
+      tableSerDe.getObjectInspector()
     } else {
       val partProps = firstConfPartDesc.getProperties()
-      val partSerDe = if (isInMemoryTableScan || cacheMode == CacheType.TACHYON) {
+      val tableSerDe = if (isInMemoryTableScan || cacheMode == CacheType.TACHYON) {
         new ColumnarSerDe
       } else {
-        firstConfPartDesc.getDeserializerClass().newInstance()
-      }
-      partSerDe.initialize(hconf, partProps)
+        tableDesc.getDeserializerClass().newInstance()
+      }
+      tableSerDe.initialize(hconf, tableDesc.getProperties)
       HiveUtils.makeUnionOIForPartitionedTable(partProps, partSerDe)
     }
   }
@@ -283,7 +244,6 @@
    * master - it's impractical to add filters during slave-local JobConf creation in HadoopRDD,
    * since we would have to serialize the HiveTableScanOperator.
    */
-<<<<<<< HEAD
   private def addFilterExprToConf(hiveConf: HiveConf, hiveTableScanOp: HiveTableScanOperator) {
     val tableScanDesc = hiveTableScanOp.getConf()
     if (tableScanDesc == null) return
@@ -306,90 +266,13 @@
       for (columnInfo <- rowSchema.getSignature()) {
         if (columnTypes.length > 0) {
           columnTypes.append(",")
-=======
-  private def makePartitionRDD[T](rdd: RDD[T]): RDD[_] = {
-    val partitions = parts
-    val rdds = new Array[RDD[Any]](partitions.size)
-
-    var i = 0
-    partitions.foreach { part =>
-      val partition = part.asInstanceOf[Partition]
-      val partDesc = Utilities.getPartitionDesc(partition)
-      val tableDesc = partDesc.getTableDesc()
-      val partProps = partDesc.getProperties()
-
-      val ifc = partition.getInputFormatClass
-        .asInstanceOf[java.lang.Class[InputFormat[Writable, Writable]]]
-      val parts = createHadoopRdd(partition.getPartitionPath.toString, ifc)
-
-      val serializedHconf = XmlSerializer.serialize(localHconf, localHconf)
-      val partRDD = parts.mapPartitions { iter =>
-        val hconf = XmlSerializer.deserialize(serializedHconf).asInstanceOf[HiveConf]
-
-        // Get partition field info
-        val partSpec = partDesc.getPartSpec()
-
-        val partCols = partProps.getProperty(META_TABLE_PARTITION_COLUMNS)
-        // Partitioning keys are delimited by "/"
-        val partKeys = partCols.trim().split("/")
-        // 'partValues[i]' contains the value for the partitioning key at 'partKeys[i]'.
-        val partValues = new ArrayList[String]
-        partKeys.foreach { key =>
-          if (partSpec == null) {
-            partValues.add(new String)
-          } else {
-            partValues.add(new String(partSpec.get(key)))
-          }
-        }
-
-        val partSerde = partDesc.getDeserializerClass().newInstance()
-        val tableSerde = tableDesc.getDeserializerClass().newInstance()
-        partSerde.initialize(hconf, partProps)
-        tableSerde.initialize(hconf, tableDesc.getProperties())
-
-        // Table OI may not be of same type as partition OI
-        val tblConvertedOI = ObjectInspectorConverters.getConvertedOI(
-          partSerde.getObjectInspector(), tableSerde.getObjectInspector())
-        .asInstanceOf[StructObjectInspector]
-
-        val partTblObjectInspectorConverter = ObjectInspectorConverters.getConverter(
-          partSerde.getObjectInspector(), tblConvertedOI);
- 
-        // Deserialize each row
-        val rowWithPartArr = new Array[Object](2)
-        // Map each tuple to a row object
-        iter.map { value =>
-          val deserializedRow = {
-
-            // If partition schema does not match table schema, update the row to match
-            val convertedRow = partTblObjectInspectorConverter.convert(partSerde.deserialize(value))
-
-            // If conversion was performed, convertedRow will be a standard Object, but if 
-            // conversion wasn't necessary, it will still be lazy. We can't have both across 
-            // partitions, so we serialize and deserialize again to make it lazy.
-            if (tableSerde.isInstanceOf[OrcSerde]) {
-              convertedRow
-            } else {
-              convertedRow match {
-                case _: LazyStruct => convertedRow
-                case _ => tableSerde.deserialize(
-                  tableSerde.asInstanceOf[Serializer].serialize(
-                    convertedRow, tblConvertedOI))
-              }
-            }
-          }
-
-          rowWithPartArr.update(0, deserializedRow)
-          rowWithPartArr.update(1, partValues)
-          rowWithPartArr.asInstanceOf[Object]
->>>>>>> 87ddd930
+
         }
         columnTypes.append(columnInfo.getType().getTypeName())
       }
       val columnTypesString = columnTypes.toString()
       hiveConf.set(Constants.LIST_COLUMN_TYPES, columnTypesString)
     }
-<<<<<<< HEAD
 
     // Push down predicate filters.
     val filterExprNode = tableScanDesc.getFilterExpr()
@@ -397,42 +280,6 @@
       val filterText = filterExprNode.getExprString()
       hiveConf.set(TableScanDesc.FILTER_TEXT_CONF_STR, filterText)
       logDebug("Filter text: " + filterText)
-=======
-
-    // Even if we don't use any partitions, we still need an empty RDD
-    if (rdds.size == 0) {
-      SharkEnv.sc.makeRDD(Seq[Object]())
-    } else {
-      new UnionRDD(rdds(0).context, rdds)
-    }
-  }
-
-  private def createHadoopRdd(path: String, ifc: Class[InputFormat[Writable, Writable]])
-  : RDD[Writable] = {
-    val conf = new JobConf(localHconf)
-    if (tableDesc != null) {
-      Utilities.copyTableJobPropertiesToConf(tableDesc, conf)
-    }
-    new HiveInputFormat() {
-      def doPushFilters() {
-        HiveInputFormat.pushFilters(conf, hiveOp)
-      }
-    }.doPushFilters()
-    FileInputFormat.setInputPaths(conf, path)
-    val bufferSize = System.getProperty("spark.buffer.size", "65536")
-    conf.set("io.file.buffer.size", bufferSize)
-
-    // Set s3/s3n credentials. Setting them in conf ensures the settings propagate
-    // from Spark's master all the way to Spark's slaves.
-    var s3varsSet = false
-    val s3vars = Seq("fs.s3n.awsAccessKeyId", "fs.s3n.awsSecretAccessKey",
-      "fs.s3.awsAccessKeyId", "fs.s3.awsSecretAccessKey").foreach { variableName =>
-      if (localHconf.get(variableName) != null) {
-        s3varsSet = true
-        conf.set(variableName, localHconf.get(variableName))
-      }
-    }
->>>>>>> 87ddd930
 
       val filterExprNodeSerialized = Utilities.serializeExpression(filterExprNode)
       hiveConf.set(TableScanDesc.FILTER_EXPR_CONF_STR, filterExprNodeSerialized)
