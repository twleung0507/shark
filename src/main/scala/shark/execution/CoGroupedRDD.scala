--- conflicted
+++ resolved
@@ -24,7 +24,6 @@
 import scala.collection.mutable.ArrayBuffer
 
 import shark.SharkEnv
-import spark.serializer.Serializer
 
 // A version of CoGroupedRDD with the following changes:
 // - Disable map-side aggregation.
@@ -111,7 +110,7 @@
       }
       values
     }
-    val serializer = Serializer.get(SharkEnv.shuffleSerializerName)
+    val serializer = SparkEnv.get.serializerManager.get(SharkEnv.shuffleSerializerName)
     for ((dep, depNum) <- split.deps.zipWithIndex) dep match {
       case NarrowCoGroupSplitDep(rdd, itsSplitIndex, itsSplit) => {
         // Read them from the parent
@@ -121,12 +120,8 @@
         // Read map outputs of shuffle
         def mergePair(pair: (K, Any)) { getSeq(pair._1)(depNum) += pair._2 }
         val fetcher = SparkEnv.get.shuffleFetcher
-<<<<<<< HEAD
         fetcher.fetch[K, Seq[Any]](shuffleId, split.index, context.taskMetrics, serializer)
           .foreach(mergePair)
-=======
-        fetcher.fetch[K, Seq[Any]](shuffleId, split.index, context.taskMetrics).foreach(mergePair)
->>>>>>> 07d69fd5
       }
     }
     map.iterator
