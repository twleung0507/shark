/*
 * Copyright (C) 2012 The Regents of The University California.
 * All rights reserved.
 *
 * Licensed under the Apache License, Version 2.0 (the "License");
 * you may not use this file except in compliance with the License.
 * You may obtain a copy of the License at
 *
 *      http://www.apache.org/licenses/LICENSE-2.0
 *
 * Unless required by applicable law or agreed to in writing, software
 * distributed under the License is distributed on an "AS IS" BASIS,
 * WITHOUT WARRANTIES OR CONDITIONS OF ANY KIND, either express or implied.
 * See the License for the specific language governing permissions and
 * limitations under the License.
 */

package shark

import java.util.{HashMap => JavaHashMap}
<<<<<<< HEAD

import scala.collection.JavaConversions._

import org.scalatest.FunSuite

import org.apache.hadoop.hive.metastore.MetaStoreUtils.DEFAULT_DATABASE_NAME
import org.apache.hadoop.hive.ql.metadata.Hive
import org.apache.spark.rdd.UnionRDD
import org.apache.spark.storage.StorageLevel

import shark.api.QueryExecutionException
import shark.memstore2.{CacheType, MemoryMetadataManager, PartitionedMemoryTable}
// import expectSql() shortcut methods
import shark.SharkRunner._

=======

import scala.collection.JavaConversions._

import org.scalatest.BeforeAndAfterAll
import org.scalatest.FunSuite

import org.apache.hadoop.hive.metastore.MetaStoreUtils.DEFAULT_DATABASE_NAME
import org.apache.hadoop.hive.ql.metadata.Hive
import org.apache.spark.rdd.RDD
import org.apache.spark.rdd.UnionRDD
import org.apache.spark.storage.StorageLevel

import shark.api.QueryExecutionException
import shark.memstore2.{CacheType, MemoryMetadataManager, PartitionedMemoryTable}
import shark.tgf.{RDDSchema, Schema}
import scala.util.Try

class SQLSuite extends FunSuite with BeforeAndAfterAll {

  val WAREHOUSE_PATH = TestUtils.getWarehousePath()
  val METASTORE_PATH = TestUtils.getMetastorePath()
  val MASTER = "local"
  val DEFAULT_DB_NAME = DEFAULT_DATABASE_NAME
  val KV1_TXT_PATH = "${hiveconf:shark.test.data.path}/kv1.txt"

  var sc: SharkContext = _
  var sharkMetastore: MemoryMetadataManager = _

  /**
   * Tables accessible by any test in SQLSuite. Their properties should remain constant across
   * tests.
   */
  def loadTables() {
    // test
    sc.runSql("drop table if exists test")
    sc.runSql("CREATE TABLE test (key INT, val STRING)")
    sc.runSql("LOAD DATA LOCAL INPATH '${hiveconf:shark.test.data.path}/kv1.txt' INTO TABLE test")
    sc.runSql("drop table if exists test_cached")
    sc.runSql("CREATE TABLE test_cached AS SELECT * FROM test")
>>>>>>> f36cac85

class SQLSuite extends FunSuite {

  val DEFAULT_DB_NAME = DEFAULT_DATABASE_NAME
  val KV1_TXT_PATH = "${hiveconf:shark.test.data.path}/kv1.txt"

  var sc: SharkContext = SharkRunner.init()
  var sharkMetastore: MemoryMetadataManager = SharkEnv.memoryMetadataManager

<<<<<<< HEAD
  private def createCachedPartitionedTable(
      tableName: String,
      numPartitionsToCreate: Int,
      maxCacheSize: Int = 10,
      cachePolicyClassName: String = "shark.memstore2.LRUCachePolicy"
    ): PartitionedMemoryTable = {
    sc.runSql("drop table if exists %s".format(tableName))
    sc.runSql("""
      create table %s(key int, value string)
        partitioned by (keypart int)
        tblproperties('shark.cache' = 'true',
                      'shark.cache.policy.maxSize' = '%d',
                      'shark.cache.policy' = '%s')
      """.format(
        tableName,
        maxCacheSize,
        cachePolicyClassName))
    var partitionNum = 1
    while (partitionNum <= numPartitionsToCreate) {
      sc.runSql("""insert into table %s partition(keypart = %d)
        select * from test_cached""".format(tableName, partitionNum))
      partitionNum += 1
    }
    assert(SharkEnv.memoryMetadataManager.containsTable(DEFAULT_DB_NAME, tableName))
    val partitionedTable = SharkEnv.memoryMetadataManager.getPartitionedTable(
      DEFAULT_DB_NAME, tableName).get
    partitionedTable
=======
    // test1
    sc.sql("drop table if exists test1")
    sc.sql("""CREATE TABLE test1 (id INT, test1val ARRAY<INT>)
      row format delimited fields terminated by '\t'""")
    sc.sql("LOAD DATA LOCAL INPATH '${hiveconf:shark.test.data.path}/test1.txt' INTO TABLE test1")
    sc.sql("drop table if exists test1_cached")
    sc.sql("CREATE TABLE test1_cached AS SELECT * FROM test1")
  }

  override def beforeAll() {
    sc = SharkEnv.initWithSharkContext("shark-sql-suite-testing", MASTER)

    sc.runSql("set javax.jdo.option.ConnectionURL=jdbc:derby:;databaseName=" +
        METASTORE_PATH + ";create=true")
    sc.runSql("set hive.metastore.warehouse.dir=" + WAREHOUSE_PATH)

    sc.runSql("set shark.test.data.path=" + TestUtils.dataFilePath)

    sharkMetastore = SharkEnv.memoryMetadataManager

    // second db
    sc.sql("create database if not exists seconddb")

    loadTables()
  }

  override def afterAll() {
    sc.stop()
    System.clearProperty("spark.driver.port")
>>>>>>> f36cac85
  }

  def isFlattenedUnionRDD(unionRDD: UnionRDD[_]) = {
    unionRDD.rdds.find(_.isInstanceOf[UnionRDD[_]]).isEmpty
  }

  // Takes a sum over the table's 'key' column, for both the cached contents and the copy on disk.
  def expectUnifiedKVTable(
      cachedTableName: String,
      partSpecOpt: Option[Map[String, String]] = None) {
    // Check that the table is in memory and is a unified view.
    val sharkTableOpt = sharkMetastore.getTable(DEFAULT_DB_NAME, cachedTableName)
    assert(sharkTableOpt.isDefined, "Table %s cannot be found in the Shark metastore")
    assert(sharkTableOpt.get.cacheMode == CacheType.MEMORY,
      "'shark.cache' field for table %s is not CacheType.MEMORY")

    // Load a non-cached copy of the table into memory.
    val cacheSum = sc.sql("select sum(key) from %s".format(cachedTableName))(0)
    val hiveTable = Hive.get().getTable(DEFAULT_DB_NAME, cachedTableName)
    val location = partSpecOpt match {
      case Some(partSpec) => {
        val partition = Hive.get().getPartition(hiveTable, partSpec, false /* forceCreate */)
        partition.getDataLocation.toString
      }
      case None => hiveTable.getDataLocation.toString
    }
    // Create a table with contents loaded from the table's data directory.
    val diskTableName = "%s_disk_copy".format(cachedTableName)
    sc.sql("drop table if exists %s".format(diskTableName))
    sc.sql("create table %s (key int, value string)".format(diskTableName))
    sc.sql("load data local inpath '%s' into table %s".format(location, diskTableName))
    val diskSum = sc.sql("select sum(key) from %s".format(diskTableName))(0)
    assert(diskSum == cacheSum, "Sum of keys from cached and disk contents differ")
  }

  private def createCachedPartitionedTable(
      tableName: String,
      numPartitionsToCreate: Int,
      maxCacheSize: Int = 10,
      cachePolicyClassName: String = "shark.memstore2.LRUCachePolicy"
    ): PartitionedMemoryTable = {
    sc.runSql("drop table if exists %s".format(tableName))
    sc.runSql("""
      create table %s(key int, value string)
        partitioned by (keypart int)
        tblproperties('shark.cache' = 'true',
                      'shark.cache.policy.maxSize' = '%d',
                      'shark.cache.policy' = '%s')
      """.format(
        tableName,
        maxCacheSize,
        cachePolicyClassName))
    var partitionNum = 1
    while (partitionNum <= numPartitionsToCreate) {
      sc.runSql("""insert into table %s partition(keypart = %d)
        select * from test_cached""".format(tableName, partitionNum))
      partitionNum += 1
    }
    assert(SharkEnv.memoryMetadataManager.containsTable(DEFAULT_DB_NAME, tableName))
    val partitionedTable = SharkEnv.memoryMetadataManager.getPartitionedTable(
      DEFAULT_DB_NAME, tableName).get
    return partitionedTable
  }

  def isFlattenedUnionRDD(unionRDD: UnionRDD[_]) = {
    unionRDD.rdds.find(_.isInstanceOf[UnionRDD[_]]).isEmpty
  }

  // Takes a sum over the table's 'key' column, for both the cached contents and the copy on disk.
  def expectUnifiedKVTable(
      cachedTableName: String,
      partSpecOpt: Option[Map[String, String]] = None) {
    // Check that the table is in memory and is a unified view.
    val sharkTableOpt = sharkMetastore.getTable(DEFAULT_DB_NAME, cachedTableName)
    assert(sharkTableOpt.isDefined, "Table %s cannot be found in the Shark meatstore")
    assert(sharkTableOpt.get.cacheMode == CacheType.MEMORY,
      "'shark.cache' field for table %s is not CacheType.MEMORY")

    // Load a non-cached copy of the table into memory.
    val cacheSum = sc.sql("select sum(key) from %s".format(cachedTableName))(0)
    val hiveTable = Hive.get().getTable(DEFAULT_DB_NAME, cachedTableName)
    val location = partSpecOpt match {
      case Some(partSpec) => {
        val partition = Hive.get().getPartition(hiveTable, partSpec, false /* forceCreate */)
        partition.getDataLocation.toString
      }
      case None => hiveTable.getDataLocation.toString
    }
    // Create a table with contents loaded from the table's data directory.
    val diskTableName = "%s_disk_copy".format(cachedTableName)
    sc.sql("drop table if exists %s".format(diskTableName))
    sc.sql("create table %s (key int, value string)".format(diskTableName))
    sc.sql("load data local inpath '%s' into table %s".format(location, diskTableName))
    val diskSum = sc.sql("select sum(key) from %s".format(diskTableName))(0)
    assert(diskSum == cacheSum, "Sum of keys from cached and disk contents differ")
  }

  //////////////////////////////////////////////////////////////////////////////
  // basic SQL
  //////////////////////////////////////////////////////////////////////////////
  test("count") {
    expectSql("select count(*) from test", "500")
    expectSql("select count(*) from test_cached", "500")
  }

  test("filter") {
    expectSql("select * from test where key=100 or key=497",
      Array("100\tval_100", "100\tval_100", "497\tval_497"))
    expectSql("select * from test_cached where key=100 or key=497",
      Array("100\tval_100", "100\tval_100", "497\tval_497"))
  }

  test("count distinct") {
    sc.runSql("set mapred.reduce.tasks=3")
    expectSql("select count(distinct key) from test", "309")
    expectSql("select count(distinct key) from test_cached", "309")
    expectSql(
      """|SELECT substr(key,1,1), count(DISTINCT substr(val,5)) from test
         |GROUP BY substr(key,1,1)""".stripMargin,
      Array("0\t1", "1\t71", "2\t69", "3\t62", "4\t74", "5\t6", "6\t5", "7\t6", "8\t8", "9\t7"))
  }

  test("count bigint") {
    sc.runSql("drop table if exists test_bigint")
    sc.runSql("create table test_bigint (key bigint, val string)")
    sc.runSql("""load data local inpath '${hiveconf:shark.test.data.path}/kv1.txt'
      OVERWRITE INTO TABLE test_bigint""")
    sc.runSql("drop table if exists test_bigint_cached")
    sc.runSql("create table test_bigint_cached as select * from test_bigint")
    expectSql("select val, count(*) from test_bigint_cached where key=484 group by val",
      "val_484\t1")
  }

  test("limit") {
    assert(sc.runSql("select * from test limit 10").results.length === 10)
    assert(sc.runSql("select * from test limit 501").results.length === 500)
    sc.runSql("drop table if exists test_limit0")
    assert(sc.runSql("select * from test limit 0").results.length === 0)
    assert(sc.runSql("create table test_limit0 as select * from test limit 0").results.length === 0)
    assert(sc.runSql("select * from test_limit0 limit 0").results.length === 0)
    assert(sc.runSql("select * from test_limit0 limit 1").results.length === 0)
  }

  //////////////////////////////////////////////////////////////////////////////
  // sorting
  //////////////////////////////////////////////////////////////////////////////

  ignore("full order by") {
    expectSql("select * from users order by id", Array("1\tA", "2\tB", "3\tA"), sort = false)
    expectSql("select * from users order by id desc", Array("3\tA", "2\tB", "1\tA"), sort = false)
    expectSql("select * from users order by name, id", Array("1\tA", "3\tA", "2\tB"), sort = false)
    expectSql("select * from users order by name desc, id desc", Array("2\tB", "3\tA", "1\tA"),
      sort = false)
  }

  test("full order by with limit") {
    expectSql("select * from users order by id limit 2", Array("1\tA", "2\tB"), sort = false)
    expectSql("select * from users order by id desc limit 2", Array("3\tA", "2\tB"), sort = false)
    expectSql("select * from users order by name, id limit 2", Array("1\tA", "3\tA"), sort = false)
    expectSql("select * from users order by name desc, id desc limit 2", Array("2\tB", "3\tA"),
      sort = false)
  }

  //////////////////////////////////////////////////////////////////////////////
  // join
  //////////////////////////////////////////////////////////////////////////////
  test("join ouput rows of stand objects") {
    assert(
      sc.sql("select test1val from users join test1 on users.id=test1.id and users.id=1").head ===
      "[0,1,2]")
  }

  //////////////////////////////////////////////////////////////////////////////
  // map join
  //////////////////////////////////////////////////////////////////////////////
  test("map join") {
    expectSql("""select u.name, count(c.click) from clicks c join users u on (c.id = u.id)
      group by u.name having u.name='A'""",
      "A\t3")
  }

  test("map join2") {
    expectSql("select count(*) from clicks join users on (clicks.id = users.id)", "5")
  }

  //////////////////////////////////////////////////////////////////////////////
  // join
  //////////////////////////////////////////////////////////////////////////////
  test("outer join on null key") {
    expectSql("""select count(distinct a.val) from
        (select * from test_null where key is null) a
        left outer join
        (select * from test_null where key is null) b on a.key=b.key""", "7")
  }

  //////////////////////////////////////////////////////////////////////////////
  // cache DDL
  //////////////////////////////////////////////////////////////////////////////
  test("Use regular CREATE TABLE and '_cached' suffix to create cached table") {
    sc.runSql("drop table if exists empty_table_cached")
    sc.runSql("create table empty_table_cached(key string, value string)")
    assert(SharkEnv.memoryMetadataManager.containsTable(DEFAULT_DB_NAME, "empty_table_cached"))
    assert(!SharkEnv.memoryMetadataManager.isHivePartitioned(DEFAULT_DB_NAME, "empty_table_cached"))
  }

  test("Use regular CREATE TABLE and table properties to create cached table") {
    sc.runSql("drop table if exists empty_table_cached_tbl_props")
    sc.runSql("""create table empty_table_cached_tbl_props(key string, value string)
      TBLPROPERTIES('shark.cache' = 'true')""")
    assert(SharkEnv.memoryMetadataManager.containsTable(
      DEFAULT_DB_NAME, "empty_table_cached_tbl_props"))
    assert(!SharkEnv.memoryMetadataManager.isHivePartitioned(
      DEFAULT_DB_NAME, "empty_table_cached_tbl_props"))
  }

  test("Insert into empty cached table") {
    sc.runSql("drop table if exists new_table_cached")
    sc.runSql("create table new_table_cached(key string, value string)")
    sc.runSql("insert into table new_table_cached select * from test where key > -1 limit 499")
    expectSql("select count(*) from new_table_cached", "499")
  }

  test("rename cached table") {
    sc.runSql("drop table if exists test_oldname_cached")
    sc.runSql("drop table if exists test_rename")
    sc.runSql("create table test_oldname_cached as select * from test")
    sc.runSql("alter table test_oldname_cached rename to test_rename")

    assert(!SharkEnv.memoryMetadataManager.containsTable(DEFAULT_DB_NAME, "test_oldname_cached"))
    assert(SharkEnv.memoryMetadataManager.containsTable(DEFAULT_DB_NAME, "test_rename"))

    expectSql("select count(*) from test_rename", "500")
  }

  test("insert into cached tables") {
    sc.runSql("drop table if exists test1_cached")
    sc.runSql("create table test1_cached as select * from test")
    expectSql("select count(*) from test1_cached", "500")
    sc.runSql("insert into table test1_cached select * from test where key > -1 limit 499")
    expectSql("select count(*) from test1_cached", "999")
  }

  test("insert overwrite") {
    sc.runSql("drop table if exists test2_cached")
    sc.runSql("create table test2_cached as select * from test")
    expectSql("select count(*) from test2_cached", "500")
    sc.runSql("insert overwrite table test2_cached select * from test where key > -1 limit 499")
    expectSql("select count(*) from test2_cached", "499")
  }

  test("error when attempting to update cached table(s) using command with multiple INSERTs") {
    sc.runSql("drop table if exists multi_insert_test")
    sc.runSql("drop table if exists multi_insert_test_cached")
    sc.runSql("create table multi_insert_test as select * from test")
    sc.runSql("create table multi_insert_test_cached as select * from test")
    intercept[QueryExecutionException] {
      sc.runSql("""from test
        insert into table multi_insert_test select *
        insert into table multi_insert_test_cached select *""")
    }
  }

  test("create cached table with 'shark.cache' flag in table properties") {
    sc.runSql("drop table if exists ctas_tbl_props")
    sc.runSql("""create table ctas_tbl_props TBLPROPERTIES ('shark.cache'='true') as
      select * from test""")
    assert(SharkEnv.memoryMetadataManager.containsTable(DEFAULT_DB_NAME, "ctas_tbl_props"))
    expectSql("select * from ctas_tbl_props where key=407", "407\tval_407")
  }

  test("default to Hive table creation when 'shark.cache' flag is false in table properties") {
    sc.runSql("drop table if exists ctas_tbl_props_should_not_be_cached")
    sc.runSql("""
      CREATE TABLE ctas_tbl_props_result_should_not_be_cached
        TBLPROPERTIES ('shark.cache'='false')
        AS select * from test""")
    assert(!SharkEnv.memoryMetadataManager.containsTable(
      DEFAULT_DB_NAME, "ctas_tbl_props_should_not_be_cached"))
  }

  test("cached tables with complex types") {
    sc.runSql("drop table if exists test_complex_types")
    sc.runSql("drop table if exists test_complex_types_cached")
    sc.runSql("""CREATE TABLE test_complex_types (
      a STRING, b ARRAY<STRING>, c ARRAY<MAP<STRING,STRING>>, d MAP<STRING,ARRAY<STRING>>)""")
    sc.runSql("""load data local inpath '${hiveconf:shark.test.data.path}/create_nested_type.txt'
      overwrite into table test_complex_types""")
    sc.runSql("""create table test_complex_types_cached TBLPROPERTIES ("shark.cache" = "true") as
      select * from test_complex_types""")

    assert(sc.sql("select a from test_complex_types_cached where a = 'a0'").head === "a0")

    assert(sc.sql("select b from test_complex_types_cached where a = 'a0'").head ===
      """["b00","b01"]""")

    assert(sc.sql("select c from test_complex_types_cached where a = 'a0'").head ===
      """[{"c001":"C001","c002":"C002"},{"c011":null,"c012":"C012"}]""")

    assert(sc.sql("select d from test_complex_types_cached where a = 'a0'").head ===
      """{"d01":["d011","d012"],"d02":["d021","d022"]}""")

    assert(SharkEnv.memoryMetadataManager.containsTable(
      DEFAULT_DB_NAME, "test_complex_types_cached"))
  }

  test("disable caching by default") {
    sc.runSql("set shark.cache.flag.checkTableName=false")
    sc.runSql("drop table if exists should_not_be_cached")
    sc.runSql("create table should_not_be_cached as select * from test")
    expectSql("select key from should_not_be_cached where key = 407", "407")
    assert(!SharkEnv.memoryMetadataManager.containsTable(
      DEFAULT_DB_NAME, "should_not_be_cached"))
    sc.runSql("set shark.cache.flag.checkTableName=true")
  }

  test("cached table name should be case-insensitive") {
    sc.runSql("drop table if exists sharkTest5Cached")
    sc.runSql("""create table sharkTest5Cached TBLPROPERTIES ("shark.cache" = "true") as
      select * from test""")
    expectSql("select val from sharktest5Cached where key = 407", "val_407")
    assert(SharkEnv.memoryMetadataManager.containsTable(DEFAULT_DB_NAME, "sharkTest5Cached"))
  }

  test("dropping cached tables should clean up RDDs") {
    sc.runSql("drop table if exists sharkTest5Cached")
    sc.runSql("""create table sharkTest5Cached TBLPROPERTIES ("shark.cache" = "true") as
      select * from test""")
    sc.runSql("drop table sharkTest5Cached")
    assert(!SharkEnv.memoryMetadataManager.containsTable(DEFAULT_DB_NAME, "sharkTest5Cached"))
  }

  //////////////////////////////////////////////////////////////////////////////
  // Caching Hive-partititioned tables
  // Note: references to 'partition' for this section refer to a Hive-partition.
  //////////////////////////////////////////////////////////////////////////////
  test("Use regular CREATE TABLE and '_cached' suffix to create cached, partitioned table") {
    sc.runSql("drop table if exists empty_part_table_cached")
    sc.runSql("""create table empty_part_table_cached(key int, value string)
      partitioned by (keypart int)""")
    assert(SharkEnv.memoryMetadataManager.containsTable(DEFAULT_DB_NAME, "empty_part_table_cached"))
    assert(SharkEnv.memoryMetadataManager.isHivePartitioned(
      DEFAULT_DB_NAME, "empty_part_table_cached"))
  }

  test("Use regular CREATE TABLE and table properties to create cached, partitioned table") {
    sc.runSql("drop table if exists empty_part_table_cached_tbl_props")
    sc.runSql("""create table empty_part_table_cached_tbl_props(key int, value string)
      partitioned by (keypart int) tblproperties('shark.cache' = 'true')""")
    assert(SharkEnv.memoryMetadataManager.containsTable(
      DEFAULT_DB_NAME, "empty_part_table_cached_tbl_props"))
    assert(SharkEnv.memoryMetadataManager.isHivePartitioned(
      DEFAULT_DB_NAME, "empty_part_table_cached_tbl_props"))
  }

  test("alter cached table by adding a new partition") {
    sc.runSql("drop table if exists alter_part_cached")
    sc.runSql("""create table alter_part_cached(key int, value string)
      partitioned by (keypart int)""")
    sc.runSql("""alter table alter_part_cached add partition(keypart = 1)""")
    val tableName = "alter_part_cached"
    val partitionColumn = "keypart=1"
    assert(SharkEnv.memoryMetadataManager.containsTable(DEFAULT_DB_NAME, tableName))
    val partitionedTable = SharkEnv.memoryMetadataManager.getPartitionedTable(
      DEFAULT_DB_NAME, tableName).get
    assert(partitionedTable.containsPartition(partitionColumn))
  }

  test("alter cached table by dropping a partition") {
    sc.runSql("drop table if exists alter_drop_part_cached")
    sc.runSql("""create table alter_drop_part_cached(key int, value string)
      partitioned by (keypart int)""")
    sc.runSql("""alter table alter_drop_part_cached add partition(keypart = 1)""")
    val tableName = "alter_drop_part_cached"
    val partitionColumn = "keypart=1"
    assert(SharkEnv.memoryMetadataManager.containsTable(DEFAULT_DB_NAME, tableName))
    val partitionedTable = SharkEnv.memoryMetadataManager.getPartitionedTable(
      DEFAULT_DB_NAME, tableName).get
    assert(partitionedTable.containsPartition(partitionColumn))
    sc.runSql("""alter table alter_drop_part_cached drop partition(keypart = 1)""")
    assert(!partitionedTable.containsPartition(partitionColumn))
  }

  test("insert into a partition of a cached table") {
    val tableName = "insert_part_cached"
    val partitionedTable = createCachedPartitionedTable(
      tableName,
      1 /* numPartitionsToCreate */)
    expectSql("select value from insert_part_cached where key = 407 and keypart = 1", "val_407")

  }

  test("insert overwrite a partition of a cached table") {
    val tableName = "insert_over_part_cached"
    val partitionedTable = createCachedPartitionedTable(
      tableName,
      1 /* numPartitionsToCreate */)
    expectSql("""select value from insert_over_part_cached
      where key = 407 and keypart = 1""", "val_407")
    sc.runSql("""insert overwrite table insert_over_part_cached partition(keypart = 1)
      select key, -1 from test""")
    expectSql("select value from insert_over_part_cached where key = 407 and keypart = 1", "-1")
  }

  test("scan cached, partitioned table that's empty") {
    sc.runSql("drop table if exists empty_part_table_cached")
    sc.runSql("""create table empty_part_table_cached(key int, value string)
      partitioned by (keypart int)""")
    expectSql("select count(*) from empty_part_table_cached", "0")
  }

  test("scan cached, partitioned table that has a single partition") {
    val tableName = "scan_single_part_cached"
    val partitionedTable = createCachedPartitionedTable(
      tableName,
      1 /* numPartitionsToCreate */)
    expectSql("select * from scan_single_part_cached where key = 407", "407\tval_407\t1")
  }

  test("scan cached, partitioned table that has multiple partitions") {
    val tableName = "scan_mult_part_cached"
    val partitionedTable = createCachedPartitionedTable(
      tableName,
      3 /* numPartitionsToCreate */)
    expectSql("select * from scan_mult_part_cached where key = 407 order by keypart",
      Array("407\tval_407\t1", "407\tval_407\t2", "407\tval_407\t3"))
  }

  test("drop/unpersist cached, partitioned table that has multiple partitions") {
    val tableName = "drop_mult_part_cached"
    val partitionedTable = createCachedPartitionedTable(
      tableName,
      3 /* numPartitionsToCreate */)
    val keypart1RDD = partitionedTable.getPartition("keypart=1")
    val keypart2RDD = partitionedTable.getPartition("keypart=2")
    val keypart3RDD = partitionedTable.getPartition("keypart=3")
    sc.runSql("drop table drop_mult_part_cached ")
    assert(!SharkEnv.memoryMetadataManager.containsTable(DEFAULT_DB_NAME, tableName))
    // All RDDs should have been unpersisted.
    assert(keypart1RDD.get.getStorageLevel == StorageLevel.NONE)
    assert(keypart2RDD.get.getStorageLevel == StorageLevel.NONE)
    assert(keypart3RDD.get.getStorageLevel == StorageLevel.NONE)
  }

  test("drop cached partition represented by a UnionRDD (i.e., the result of multiple inserts)") {
    val tableName = "drop_union_part_cached"
    val partitionedTable = createCachedPartitionedTable(
      tableName,
      1 /* numPartitionsToCreate */)
    sc.runSql("insert into table drop_union_part_cached partition(keypart = 1) select * from test")
    sc.runSql("insert into table drop_union_part_cached partition(keypart = 1) select * from test")
    sc.runSql("insert into table drop_union_part_cached partition(keypart = 1) select * from test")
    val keypart1RDD = partitionedTable.getPartition("keypart=1")
    sc.runSql("drop table drop_union_part_cached")
    assert(!SharkEnv.memoryMetadataManager.containsTable(DEFAULT_DB_NAME, tableName))
    // All RDDs should have been unpersisted.
    assert(keypart1RDD.get.getStorageLevel == StorageLevel.NONE)
  }

  //////////////////////////////////////////////////////////////////////////////
  // RDD(partition) eviction policy for cached Hive-partititioned tables
  //////////////////////////////////////////////////////////////////////////////

  test("shark.memstore2.CacheAllPolicy is the default policy") {
    val tableName = "default_policy_cached"
    sc.runSql("""create table default_policy_cached(key int, value string)
        partitioned by (keypart int)""")
    assert(SharkEnv.memoryMetadataManager.containsTable(DEFAULT_DB_NAME, tableName))
    val partitionedTable = SharkEnv.memoryMetadataManager.getPartitionedTable(
      DEFAULT_DB_NAME, tableName).get
    val cachePolicy = partitionedTable.cachePolicy
    assert(cachePolicy.isInstanceOf[shark.memstore2.CacheAllPolicy[_, _]])
  }

  test("LRU: RDDs are not evicted if the cache isn't full.") {
    val tableName = "evict_partitions_maxSize"
    val partitionedTable = createCachedPartitionedTable(
      tableName,
      2 /* numPartitionsToCreate */,
      3 /* maxCacheSize */,
      "shark.memstore2.LRUCachePolicy")
    val keypart1RDD = partitionedTable.keyToPartitions.get("keypart=1")
    assert(TestUtils.getStorageLevelOfRDD(keypart1RDD.get) == StorageLevel.MEMORY_AND_DISK)
  }

  test("LRU: RDDs are evicted when the max size is reached.") {
    val tableName = "evict_partitions_maxSize"
    val partitionedTable = createCachedPartitionedTable(
      tableName,
      3 /* numPartitionsToCreate */,
      3 /* maxCacheSize */,
      "shark.memstore2.LRUCachePolicy")
    val keypart1RDD = partitionedTable.keyToPartitions.get("keypart=1")
    assert(TestUtils.getStorageLevelOfRDD(keypart1RDD.get) == StorageLevel.MEMORY_AND_DISK)
    sc.runSql("""insert into table evict_partitions_maxSize partition(keypart = 4)
      select * from test""")
    assert(TestUtils.getStorageLevelOfRDD(keypart1RDD.get) == StorageLevel.NONE)
  }

  test("LRU: RDD eviction accounts for partition scans - a cache.get()") {
    val tableName = "evict_partitions_with_get"
    val partitionedTable = createCachedPartitionedTable(
      tableName,
      3 /* numPartitionsToCreate */,
      3 /* maxCacheSize */,
      "shark.memstore2.LRUCachePolicy")
    val keypart1RDD = partitionedTable.keyToPartitions.get("keypart=1")
    val keypart2RDD = partitionedTable.keyToPartitions.get("keypart=2")
    assert(TestUtils.getStorageLevelOfRDD(keypart1RDD.get) == StorageLevel.MEMORY_AND_DISK)
    assert(TestUtils.getStorageLevelOfRDD(keypart2RDD.get) == StorageLevel.MEMORY_AND_DISK)
    sc.runSql("select count(1) from evict_partitions_with_get where keypart = 1")
    sc.runSql("""insert into table evict_partitions_with_get partition(keypart = 4)
      select * from test""")
    assert(TestUtils.getStorageLevelOfRDD(keypart1RDD.get) == StorageLevel.MEMORY_AND_DISK)

    assert(TestUtils.getStorageLevelOfRDD(keypart2RDD.get) == StorageLevel.NONE)
  }

  test("LRU: RDD eviction accounts for INSERT INTO - a cache.get().") {
    val tableName = "evict_partitions_insert_into"
    val partitionedTable = createCachedPartitionedTable(
      tableName,
      3 /* numPartitionsToCreate */,
      3 /* maxCacheSize */,
      "shark.memstore2.LRUCachePolicy")
    assert(SharkEnv.memoryMetadataManager.containsTable(DEFAULT_DB_NAME, tableName))
    val oldKeypart1RDD = partitionedTable.keyToPartitions.get("keypart=1")
    val keypart2RDD = partitionedTable.keyToPartitions.get("keypart=2")
    assert(TestUtils.getStorageLevelOfRDD(oldKeypart1RDD.get) == StorageLevel.MEMORY_AND_DISK)
    assert(TestUtils.getStorageLevelOfRDD(keypart2RDD.get) == StorageLevel.MEMORY_AND_DISK)
    sc.runSql("""insert into table evict_partitions_insert_into partition(keypart = 1)
      select * from test""")
    sc.runSql("""insert into table evict_partitions_insert_into partition(keypart = 4)
      select * from test""")
    assert(TestUtils.getStorageLevelOfRDD(oldKeypart1RDD.get) == StorageLevel.MEMORY_AND_DISK)
    val newKeypart1RDD = partitionedTable.keyToPartitions.get("keypart=1")
    assert(TestUtils.getStorageLevelOfRDD(newKeypart1RDD.get) == StorageLevel.MEMORY_AND_DISK)

    val keypart2StorageLevel = TestUtils.getStorageLevelOfRDD(keypart2RDD.get)
    assert(keypart2StorageLevel == StorageLevel.NONE)
  }

  test("LRU: RDD eviction accounts for INSERT OVERWRITE - a cache.put()") {
    val tableName = "evict_partitions_insert_overwrite"
    val partitionedTable = createCachedPartitionedTable(
      tableName,
      3 /* numPartitionsToCreate */,
      3 /* maxCacheSize */,
      "shark.memstore2.LRUCachePolicy")
    assert(SharkEnv.memoryMetadataManager.containsTable(DEFAULT_DB_NAME, tableName))
    val oldKeypart1RDD = partitionedTable.keyToPartitions.get("keypart=1")
    val keypart2RDD = partitionedTable.keyToPartitions.get("keypart=2")
    assert(TestUtils.getStorageLevelOfRDD(oldKeypart1RDD.get) == StorageLevel.MEMORY_AND_DISK)
    assert(TestUtils.getStorageLevelOfRDD(keypart2RDD.get) == StorageLevel.MEMORY_AND_DISK)
    sc.runSql("""insert overwrite table evict_partitions_insert_overwrite partition(keypart = 1)
      select * from test""")
    sc.runSql("""insert into table evict_partitions_insert_overwrite partition(keypart = 4)
      select * from test""")
    assert(TestUtils.getStorageLevelOfRDD(oldKeypart1RDD.get) == StorageLevel.NONE)
    val newKeypart1RDD = partitionedTable.keyToPartitions.get("keypart=1")
    assert(TestUtils.getStorageLevelOfRDD(newKeypart1RDD.get) == StorageLevel.MEMORY_AND_DISK)

    val keypart2StorageLevel = TestUtils.getStorageLevelOfRDD(keypart2RDD.get)
    assert(keypart2StorageLevel == StorageLevel.NONE)
  }

  test("LRU: RDD eviction accounts for ALTER TABLE DROP PARTITION - a cache.remove()") {
    val tableName = "evict_partitions_removals"
    val partitionedTable = createCachedPartitionedTable(
      tableName,
      3 /* numPartitionsToCreate */,
      3 /* maxCacheSize */,
      "shark.memstore2.LRUCachePolicy")
    assert(SharkEnv.memoryMetadataManager.containsTable(DEFAULT_DB_NAME, tableName))
    sc.runSql("alter table evict_partitions_removals drop partition(keypart = 1)")
    sc.runSql("""insert into table evict_partitions_removals partition(keypart = 4)
      select * from test""")
    sc.runSql("""insert into table evict_partitions_removals partition(keypart = 5)
      select * from test""")
    val keypart2RDD = partitionedTable.keyToPartitions.get("keypart=2")
    assert(TestUtils.getStorageLevelOfRDD(keypart2RDD.get) == StorageLevel.NONE)
  }

  test("LRU: get() reloads an RDD previously unpersist()'d.") {
    val tableName = "reload_evicted_partition"
    val partitionedTable = createCachedPartitionedTable(
      tableName,
      3 /* numPartitionsToCreate */,
      3 /* maxCacheSize */,
      "shark.memstore2.LRUCachePolicy")
    assert(SharkEnv.memoryMetadataManager.containsTable(DEFAULT_DB_NAME, tableName))
    val keypart1RDD = partitionedTable.keyToPartitions.get("keypart=1")
    val lvl = TestUtils.getStorageLevelOfRDD(keypart1RDD.get)
    assert(lvl == StorageLevel.MEMORY_AND_DISK, "got: " + lvl)
    sc.runSql("""insert into table reload_evicted_partition partition(keypart = 4)
      select * from test""")
    assert(TestUtils.getStorageLevelOfRDD(keypart1RDD.get) == StorageLevel.NONE)

    // Scanning partition (keypart = 1) should reload the corresponding RDD into the cache, and
    // cause eviction of the RDD for partition (keypart = 2).
    sc.runSql("select count(1) from reload_evicted_partition where keypart = 1")
    assert(keypart1RDD.get.getStorageLevel == StorageLevel.MEMORY_AND_DISK)
    val keypart2RDD = partitionedTable.keyToPartitions.get("keypart=2")
    val keypart2StorageLevel = TestUtils.getStorageLevelOfRDD(keypart2RDD.get)
    assert(keypart2StorageLevel == StorageLevel.NONE,
      "StorageLevel for partition(keypart=2) should be NONE, but got: " + keypart2StorageLevel)
  }

  ///////////////////////////////////////////////////////////////////////////////////////
  // Prevent nested UnionRDDs - those should be "flattened" in MemoryStoreSinkOperator.
  ///////////////////////////////////////////////////////////////////////////////////////

  test("flatten UnionRDDs") {
    sc.sql("create table flat_cached as select * from test_cached")
    sc.sql("insert into table flat_cached select * from test")
    val tableName = "flat_cached"
    var memoryTable = SharkEnv.memoryMetadataManager.getMemoryTable(DEFAULT_DB_NAME, tableName).get
<<<<<<< HEAD
    var unionRDD = memoryTable.getRDD.get.asInstanceOf[UnionRDD[_]]
=======
    var unionRDD = memoryTable.tableRDD.asInstanceOf[UnionRDD[_]]
>>>>>>> f36cac85
    val numParentRDDs = unionRDD.rdds.size
    assert(isFlattenedUnionRDD(unionRDD))

    // Insert another set of query results. The flattening should kick in here.
    sc.sql("insert into table flat_cached select * from test")
<<<<<<< HEAD
    unionRDD = memoryTable.getRDD.get.asInstanceOf[UnionRDD[_]]
=======
    unionRDD = memoryTable.tableRDD.asInstanceOf[UnionRDD[_]]
>>>>>>> f36cac85
    assert(isFlattenedUnionRDD(unionRDD))
    assert(unionRDD.rdds.size == numParentRDDs + 1)
  }

  test("flatten UnionRDDs for partitioned tables") {
    sc.sql("drop table if exists part_table_cached")
    sc.sql("""create table part_table_cached(key int, value string)
      partitioned by (keypart int)""")
    sc.sql("alter table part_table_cached add partition(keypart = 1)")
    sc.sql("insert into table part_table_cached partition(keypart = 1) select * from flat_cached")
    val tableName = "part_table_cached"
    val partitionKey = "keypart=1"
    var partitionedTable = SharkEnv.memoryMetadataManager.getPartitionedTable(
      DEFAULT_DB_NAME, tableName).get
    var unionRDD = partitionedTable.keyToPartitions.get(partitionKey).get.asInstanceOf[UnionRDD[_]]
    val numParentRDDs = unionRDD.rdds.size
    assert(isFlattenedUnionRDD(unionRDD))

    // Insert another set of query results into the same partition.
    // The flattening should kick in here.
    sc.runSql("insert into table part_table_cached partition(keypart = 1) select * from flat_cached")
    unionRDD = partitionedTable.getPartition(partitionKey).get.asInstanceOf[UnionRDD[_]]
    assert(isFlattenedUnionRDD(unionRDD))
    assert(unionRDD.rdds.size == numParentRDDs + 1)
  }

  //////////////////////////////////////////////////////////////////////////////
  // Tableau bug
  //////////////////////////////////////////////////////////////////////////////

  test("tableau bug / adw") {
    sc.sql("drop table if exists adw")
    sc.sql("""create table adw TBLPROPERTIES ("shark.cache" = "true") as
      select cast(key as int) as k, val from test""")
    expectSql("select count(k) from adw where val='val_487' group by 1 having count(1) > 0", "1")
  }

   //////////////////////////////////////////////////////////////////////////////
  // Partition pruning
  //////////////////////////////////////////////////////////////////////////////

  test("sel star pruning") {
    sc.sql("drop table if exists selstar")
    sc.sql("""create table selstar TBLPROPERTIES ("shark.cache" = "true") as
      select * from test""")
    expectSql("select * from selstar where val='val_487'","487	val_487")
  }

  test("map pruning with functions in between clause") {
    sc.sql("drop table if exists mapsplitfunc")
    sc.sql("drop table if exists mapsplitfunc_cached")
    sc.sql("create table mapsplitfunc(k bigint, v string)")
    sc.sql("""load data local inpath '${hiveconf:shark.test.data.path}/kv1.txt'
      OVERWRITE INTO TABLE mapsplitfunc""")
    sc.sql("create table mapsplitfunc_cached as select * from mapsplitfunc")
    expectSql("""select count(*) from mapsplitfunc_cached
      where month(from_unixtime(k)) between "1" and "12" """, Array[String]("500"))
    expectSql("""select count(*) from mapsplitfunc_cached
      where year(from_unixtime(k)) between "2013" and "2014" """, Array[String]("0"))
  }

  //////////////////////////////////////////////////////////////////////////////
  // SharkContext APIs (e.g. sql2rdd, sql)
  //////////////////////////////////////////////////////////////////////////////

  test("cached table in different new database") {
    sc.sql("drop table if exists selstar")
    sc.sql("""create table selstar TBLPROPERTIES ("shark.cache" = "true") as
      select * from default.test """)
    sc.sql("use seconddb")
    sc.sql("drop table if exists selstar")
    sc.sql("""create table selstar TBLPROPERTIES ("shark.cache" = "true") as
      select * from default.test where key != 'val_487' """)

    sc.sql("use default")
    expectSql("select * from selstar where val='val_487'","487	val_487")

    assert(SharkEnv.memoryMetadataManager.containsTable(DEFAULT_DB_NAME, "selstar"))
    assert(SharkEnv.memoryMetadataManager.containsTable("seconddb", "selstar"))

  }

  //////////////////////////////////////////////////////////////////////////////
  // various data types
  //////////////////////////////////////////////////////////////////////////////
  
  test("boolean data type") {
    sc.sql("drop table if exists checkboolean")
    sc.sql("""create table checkboolean TBLPROPERTIES ("shark.cache" = "true") as
      select key, val, true as flag from test where key < "300" """)
    sc.sql("""insert into table checkboolean
      select key, val, false as flag from test where key > "300" """)
    expectSql("select flag, count(*) from checkboolean group by flag order by flag asc",
      Array[String]("false\t208", "true\t292"))
  }

  test("byte data type") {
    sc.sql("drop table if exists checkbyte")
    sc.sql("drop table if exists checkbyte_cached")
    sc.sql("""create table checkbyte (key string, val string, flag tinyint) """)
    sc.sql("""insert into table checkbyte
      select key, val, 1 from test where key < "300" """)
    sc.sql("""insert into table checkbyte
      select key, val, 0 from test where key > "300" """)
    sc.sql("""create table checkbyte_cached as select * from checkbyte""")
    expectSql("select flag, count(*) from checkbyte_cached group by flag order by flag asc",
      Array[String]("0\t208", "1\t292"))
  }
    
  test("binary data type") {

    sc.sql("drop table if exists checkbinary")
    sc.sql("drop table if exists checkbinary_cached")
    sc.sql("""create table checkbinary (key string, flag binary) """)
    sc.sql("""insert into table checkbinary
      select key, cast(val as binary) as flag from test where key < "300" """)
    sc.sql("""insert into table checkbinary
      select key, cast(val as binary) as flag from test where key > "300" """)
    sc.sql("create table checkbinary_cached as select key, flag from checkbinary")
    expectSql("select cast(flag as string) as f from checkbinary_cached order by f asc limit 2",
      Array[String]("val_0", "val_0"))
  }
      
  test("short data type") {
    sc.sql("drop table if exists checkshort")
    sc.sql("drop table if exists checkshort_cached")
    sc.sql("""create table checkshort (key string, val string, flag smallint) """)
    sc.sql("""insert into table checkshort
      select key, val, 23 as flag from test where key < "300" """)
    sc.sql("""insert into table checkshort
      select key, val, 36 as flag from test where key > "300" """)
    sc.sql("create table checkshort_cached as select key, val, flag from checkshort")
    expectSql("select flag, count(*) from checkshort_cached group by flag order by flag asc",
      Array[String]("23\t292", "36\t208"))
  }

  //////////////////////////////////////////////////////////////////////////////
  // SharkContext APIs (e.g. sql2rdd, sql)
  //////////////////////////////////////////////////////////////////////////////

  test("sql max number of rows returned") {
    assert(sc.runSql("select * from test").results.size === 500)
    assert(sc.runSql("select * from test", 100).results.size === 100)
  }

  test("sql2rdd") {
    var rdd = sc.sql2rdd("select * from test")
    assert(rdd.count === 500)
    rdd = sc.sql2rdd("select * from test_cached")
    assert(rdd.count === 500)
    val collected = rdd.map(r => r.getInt(0)).collect().sortWith(_ < _)
    assert(collected(0) === 0)
    assert(collected(499) === 498)
    assert(collected.size === 500)
  }

  test("null values in sql2rdd") {
    val nullsRdd = sc.sql2rdd("select * from test_null where key is null")
    val nulls = nullsRdd.map(r => r.getInt(0)).collect()
    assert(nulls(0) === null)
    assert(nulls.size === 10)
  }

  test("sql exception") {
    val e = intercept[QueryExecutionException] { sc.runSql("asdfasdfasdfasdf") }
    e.getMessage.contains("semantic")
  }

  test("sql2rdd exception") {
    val e = intercept[QueryExecutionException] { sc.sql2rdd("asdfasdfasdfasdf") }
    e.getMessage.contains("semantic")
  }

  //////////////////////////////////////////////////////////////////////////////
  // Default cache mode is CacheType.MEMORY (unified view)
  //////////////////////////////////////////////////////////////////////////////
  test ("Table created by CREATE TABLE, with table properties, is CacheType.MEMORY by default") {
    sc.runSql("drop table if exists test_unify_creation")
    sc.runSql("""create table test_unify_creation (key int, val string) 
      tblproperties('shark.cache'='true')""")
    val table = sharkMetastore.getTable(DEFAULT_DB_NAME, "test_unify_creation").get
    assert(table.cacheMode == CacheType.MEMORY)
    sc.runSql("drop table if exists test_unify_creation")
  }

  test ("Table created by CREATE TABLE, with '_cached', is CacheType.MEMORY by default") {
    sc.runSql("drop table if exists test_unify_creation_cached")
    sc.runSql("create table test_unify_creation_cached(key int, val string)")
    val table = sharkMetastore.getTable(DEFAULT_DB_NAME, "test_unify_creation_cached").get
    assert(table.cacheMode == CacheType.MEMORY)
    sc.runSql("drop table if exists test_unify_creation_cached")
  }

  test ("Table created by CTAS, with table properties, is CacheType.MEMORY by default") {
    sc.runSql("drop table if exists test_unify_ctas")
    sc.runSql("""create table test_unify_ctas tblproperties('shark.cache' = 'true')
      as select  * from test""")
    val table = sharkMetastore.getTable(DEFAULT_DB_NAME, "test_unify_ctas").get
    assert(table.cacheMode == CacheType.MEMORY)
    expectSql("select count(*) from test_unify_ctas", "500")
    sc.runSql("drop table if exists test_unify_ctas")
  }

  test ("Table created by CTAS, with '_cached', is CacheType.MEMORY by default") {
    sc.runSql("drop table if exists test_unify_ctas_cached")
    sc.runSql("create table test_unify_ctas_cached as select  * from test")
    val table = sharkMetastore.getTable(DEFAULT_DB_NAME, "test_unify_ctas_cached").get
    assert(table.cacheMode == CacheType.MEMORY)
    expectSql("select count(*) from test_unify_ctas_cached", "500")
    sc.runSql("drop table if exists test_unify_ctas_cached")
  }

  test ("CREATE TABLE when 'shark.cache' is CacheType.MEMORY_ONLY") {
    sc.runSql("drop table if exists test_non_unify_creation")
    sc.runSql("""create table test_non_unify_creation(key int, val string) 
      tblproperties('shark.cache' = 'memory_only')""")
    val table = sharkMetastore.getTable(DEFAULT_DB_NAME, "test_non_unify_creation").get
    assert(table.cacheMode == CacheType.MEMORY_ONLY)
    sc.runSql("drop table if exists test_non_unify_creation")
  }

  test ("CTAS when 'shark.cache' is CacheType.MEMORY_ONLY") {
    sc.runSql("drop table if exists test_non_unify_ctas")
    sc.runSql("""create table test_non_unify_ctas tblproperties
      ('shark.cache' = 'memory_only') as select  * from test""")
    val table = sharkMetastore.getTable(DEFAULT_DB_NAME, "test_non_unify_ctas").get
    assert(table.cacheMode == CacheType.MEMORY_ONLY)
    sc.runSql("drop table if exists test_non_unify_ctas")
  }

  //////////////////////////////////////////////////////////////////////////////
  // LOAD for tables cached in memory and stored on disk (unified view)
  //////////////////////////////////////////////////////////////////////////////
  test ("LOAD INTO unified view") {
    sc.runSql("drop table if exists unified_view_cached")
    sc.runSql("create table unified_view_cached (key int, value string)")
    sc.runSql("load data local inpath '%s' into table unified_view_cached".format(KV1_TXT_PATH))
    expectUnifiedKVTable("unified_view_cached")
    expectSql("select count(*) from unified_view_cached", "500")
    sc.runSql("drop table if exists unified_view_cached")
  }

  test ("LOAD OVERWRITE unified view") {
    sc.runSql("drop table if exists unified_overwrite_cached")
    sc.runSql("create table unified_overwrite_cached (key int, value string)")
    sc.runSql("load data local inpath '%s' into table unified_overwrite_cached".
      format("${hiveconf:shark.test.data.path}/kv3.txt"))
    expectSql("select count(*) from unified_overwrite_cached", "25")
    sc.runSql("load data local inpath '%s' overwrite into table unified_overwrite_cached".
      format(KV1_TXT_PATH))
    // Make sure the cached contents matches the disk contents.
    expectUnifiedKVTable("unified_overwrite_cached")
    expectSql("select count(*) from unified_overwrite_cached", "500")
    sc.runSql("drop table if exists unified_overwrite_cached")
  }

  test ("LOAD INTO partitioned unified view") {
    sc.runSql("drop table if exists unified_view_part_cached")
    sc.runSql("""create table unified_view_part_cached (key int, value string)
      partitioned by (keypart int)""")
    sc.runSql("""load data local inpath '%s' into table unified_view_part_cached
      partition(keypart = 1)""".format(KV1_TXT_PATH))
    expectUnifiedKVTable("unified_view_part_cached", Some(Map("keypart" -> "1")))
    expectSql("select count(*) from unified_view_part_cached", "500")
    sc.runSql("drop table if exists unified_view_part_cached")
  }

  test ("LOAD OVERWRITE partitioned unified view") {
    sc.runSql("drop table if exists unified_overwrite_part_cached")
    sc.runSql("""create table unified_overwrite_part_cached (key int, value string)
      partitioned by (keypart int)""")
    sc.runSql("""load data local inpath '%s' overwrite into table unified_overwrite_part_cached
      partition(keypart = 1)""".format(KV1_TXT_PATH))
    expectUnifiedKVTable("unified_overwrite_part_cached", Some(Map("keypart" -> "1")))
    expectSql("select count(*) from unified_overwrite_part_cached", "500")
    sc.runSql("drop table if exists unified_overwrite_part_cached")
  }

  //////////////////////////////////////////////////////////////////////////////
  // INSERT for tables cached in memory and stored on disk (unified view)
  //////////////////////////////////////////////////////////////////////////////
  test ("INSERT INTO unified view") {
    sc.runSql("drop table if exists unified_view_cached")
    sc.runSql("create table unified_view_cached as select * from test_cached")
    sc.runSql("insert into table unified_view_cached select * from test_cached")
    expectUnifiedKVTable("unified_view_cached")
    expectSql("select count(*) from unified_view_cached", "1000")
    sc.runSql("drop table if exists unified_view_cached")
  }

  test ("INSERT OVERWRITE unified view") {
    sc.runSql("drop table if exists unified_overwrite_cached")
    sc.runSql("create table unified_overwrite_cached as select * from test")
    sc.runSql("insert overwrite table unified_overwrite_cached select * from test_cached")
    expectUnifiedKVTable("unified_overwrite_cached")
    expectSql("select count(*) from unified_overwrite_cached", "500")
    sc.runSql("drop table if exists unified_overwrite_cached")
  }

  test ("INSERT INTO partitioned unified view") {
    sc.runSql("drop table if exists unified_view_part_cached")
    sc.runSql("""create table unified_view_part_cached (key int, value string) 
      partitioned by (keypart int)""")
    sc.runSql("""insert into table unified_view_part_cached partition (keypart = 1) 
      select * from test_cached""")
    expectUnifiedKVTable("unified_view_part_cached", Some(Map("keypart" -> "1")))
    expectSql("select count(*) from unified_view_part_cached where keypart = 1", "500")
    sc.runSql("drop table if exists unified_view_part_cached")
  }

  test ("INSERT OVERWRITE partitioned unified view") {
    sc.runSql("drop table if exists unified_overwrite_part_cached")
    sc.runSql("""create table unified_overwrite_part_cached (key int, value string) 
      partitioned by (keypart int)""")
    sc.runSql("""insert overwrite table unified_overwrite_part_cached partition (keypart = 1) 
      select * from test_cached""")
    expectUnifiedKVTable("unified_overwrite_part_cached", Some(Map("keypart" -> "1")))
    expectSql("select count(*) from unified_overwrite_part_cached", "500")
    sc.runSql("drop table if exists unified_overwrite_part_cached")
  }

  //////////////////////////////////////////////////////////////////////////////
  // CACHE and ALTER TABLE commands
  //////////////////////////////////////////////////////////////////////////////
  test ("ALTER TABLE caches non-partitioned table if 'shark.cache' is set to true") {
    sc.runSql("drop table if exists unified_load")
    sc.runSql("create table unified_load as select * from test")
    sc.runSql("alter table unified_load set tblproperties('shark.cache' = 'true')")
    expectUnifiedKVTable("unified_load")
    sc.runSql("drop table if exists unified_load")
  }

  test ("ALTER TABLE caches partitioned table if 'shark.cache' is set to true") {
    sc.runSql("drop table if exists unified_part_load")
    sc.runSql("create table unified_part_load (key int, value string) partitioned by (keypart int)")
    sc.runSql("insert into table unified_part_load partition (keypart=1) select * from test_cached")
    sc.runSql("alter table unified_part_load set tblproperties('shark.cache' = 'true')")
    expectUnifiedKVTable("unified_part_load", Some(Map("keypart" -> "1")))
    sc.runSql("drop table if exists unified_part_load")
  }

  test ("ALTER TABLE uncaches non-partitioned table if 'shark.cache' is set to false") {
    sc.runSql("drop table if exists unified_load")
    sc.runSql("create table unified_load as select * from test")
    sc.runSql("alter table unified_load set tblproperties('shark.cache' = 'false')")
    assert(!sharkMetastore.containsTable(DEFAULT_DB_NAME, "unified_load"))
    expectSql("select count(*) from unified_load", "500")
    sc.runSql("drop table if exists unified_load")
  }

  test ("ALTER TABLE uncaches partitioned table if 'shark.cache' is set to false") {
    sc.runSql("drop table if exists unified_part_load")
    sc.runSql("create table unified_part_load (key int, value string) partitioned by (keypart int)")
    sc.runSql("insert into table unified_part_load partition (keypart=1) select * from test_cached")
    sc.runSql("alter table unified_part_load set tblproperties('shark.cache' = 'false')")
    assert(!sharkMetastore.containsTable(DEFAULT_DB_NAME, "unified_part_load"))
    expectSql("select count(*) from unified_part_load", "500")
    sc.runSql("drop table if exists unified_part_load")
  }

  test ("UNCACHE behaves like ALTER TABLE SET TBLPROPERTIES ...") {
    sc.runSql("drop table if exists unified_load")
    sc.runSql("create table unified_load as select * from test")
    sc.runSql("cache unified_load")
    // Double check the table properties.
    val tableName = "unified_load"
    val hiveTable = Hive.get().getTable(DEFAULT_DB_NAME, tableName)
    assert(hiveTable.getProperty("shark.cache") == "MEMORY")
    // Check that the cache and disk contents are synchronized.
    expectUnifiedKVTable(tableName)
    sc.runSql("drop table if exists unified_load")
  }

  test ("CACHE behaves like ALTER TABLE SET TBLPROPERTIES ...") {
    sc.runSql("drop table if exists unified_load")
    sc.runSql("create table unified_load as select * from test")
    sc.runSql("cache unified_load")
    // Double check the table properties.
    val tableName = "unified_load"
    val hiveTable = Hive.get().getTable(DEFAULT_DB_NAME, tableName)
    assert(hiveTable.getProperty("shark.cache") == "MEMORY")
    // Check that the cache and disk contents are synchronized.
    expectUnifiedKVTable(tableName)
    sc.runSql("drop table if exists unified_load")
  }

  //////////////////////////////////////////////////////////////////////////////
  // Cached table persistence
  //////////////////////////////////////////////////////////////////////////////
  test ("Cached tables persist across Shark metastore shutdowns.") {
    val globalCachedTableNames = Seq("test_cached", "test_null_cached", "clicks_cached",
      "users_cached", "test1_cached")

    // Number of rows for each cached table.
    val cachedTableCounts = new Array[String](globalCachedTableNames.size)
    for ((tableName, i) <- globalCachedTableNames.zipWithIndex) {
      val hiveTable = Hive.get().getTable(DEFAULT_DB_NAME, tableName)
      val cachedCount = sc.sql("select count(*) from %s".format(tableName))(0)
      cachedTableCounts(i) = cachedCount
    }
    sharkMetastore.shutdown()
    for ((tableName, i) <- globalCachedTableNames.zipWithIndex) {
      val hiveTable = Hive.get().getTable(DEFAULT_DB_NAME, tableName)
<<<<<<< HEAD
=======

>>>>>>> f36cac85
      // Check that the number of rows from the table on disk remains the same.
      val onDiskCount = sc.sql("select count(*) from %s".format(tableName))(0)
      val cachedCount = cachedTableCounts(i)
      assert(onDiskCount == cachedCount, """Num rows for %s differ across Shark metastore restart. 
        (rows cached = %s, rows on disk = %s)""".format(tableName, cachedCount, onDiskCount))
    }
    // Finally, reload all tables.
<<<<<<< HEAD
    SharkRunner.loadTables()
=======
    loadTables()
  }

  //////////////////////////////////////////////////////////////////////////////
  // Table Generating Functions (TGFs)
  //////////////////////////////////////////////////////////////////////////////

  test("Simple TGFs") {
    expectSql("generate shark.TestTGF1(test, 15)", Array(15,15,15,17,19).map(_.toString).toArray)
  }

  test("Saving simple TGFs") {
    sc.sql("drop table if exists TGFTestTable")
    sc.runSql("generate shark.TestTGF1(test, 15) as TGFTestTable")
    expectSql("select * from TGFTestTable", Array(15,15,15,17,19).map(_.toString).toArray)
    sc.sql("drop table if exists TGFTestTable")
  }

  test("Advanced TGFs") {
    expectSql("generate shark.TestTGF2(test, 25)", Array(25,25,25,27,29).map(_.toString).toArray)
  }

  test("Saving advanced TGFs") {
    sc.sql("drop table if exists TGFTestTable2")
    sc.runSql("generate shark.TestTGF2(test, 25) as TGFTestTable2")
    expectSql("select * from TGFTestTable2", Array(25,25,25,27,29).map(_.toString).toArray)
    sc.sql("drop table if exists TGFTestTable2")
  }
}

object TestTGF1 {
  @Schema(spec = "values int")
  def apply(test: RDD[(Int, String)], integer: Int) = {
    test.map{ case Tuple2(k, v) => Tuple1(k + integer) }.filter{ case Tuple1(v) => v < 20 }
  }
}

object TestTGF2 {
  def apply(sc: SharkContext, test: RDD[(Int, String)], integer: Int) = {
    val rdd = test.map{ case Tuple2(k, v) => Seq(k + integer) }.filter{ case Seq(v) => v < 30 }
    RDDSchema(rdd.asInstanceOf[RDD[Seq[_]]], "myvalues int")
>>>>>>> f36cac85
  }
}<|MERGE_RESOLUTION|>--- conflicted
+++ resolved
@@ -18,7 +18,6 @@
 package shark
 
 import java.util.{HashMap => JavaHashMap}
-<<<<<<< HEAD
 
 import scala.collection.JavaConversions._
 
@@ -34,57 +33,15 @@
 // import expectSql() shortcut methods
 import shark.SharkRunner._
 
-=======
-
-import scala.collection.JavaConversions._
-
-import org.scalatest.BeforeAndAfterAll
-import org.scalatest.FunSuite
-
-import org.apache.hadoop.hive.metastore.MetaStoreUtils.DEFAULT_DATABASE_NAME
-import org.apache.hadoop.hive.ql.metadata.Hive
-import org.apache.spark.rdd.RDD
-import org.apache.spark.rdd.UnionRDD
-import org.apache.spark.storage.StorageLevel
-
-import shark.api.QueryExecutionException
-import shark.memstore2.{CacheType, MemoryMetadataManager, PartitionedMemoryTable}
-import shark.tgf.{RDDSchema, Schema}
-import scala.util.Try
-
-class SQLSuite extends FunSuite with BeforeAndAfterAll {
-
-  val WAREHOUSE_PATH = TestUtils.getWarehousePath()
-  val METASTORE_PATH = TestUtils.getMetastorePath()
-  val MASTER = "local"
+
+class SQLSuite extends FunSuite {
+
   val DEFAULT_DB_NAME = DEFAULT_DATABASE_NAME
   val KV1_TXT_PATH = "${hiveconf:shark.test.data.path}/kv1.txt"
 
-  var sc: SharkContext = _
-  var sharkMetastore: MemoryMetadataManager = _
-
-  /**
-   * Tables accessible by any test in SQLSuite. Their properties should remain constant across
-   * tests.
-   */
-  def loadTables() {
-    // test
-    sc.runSql("drop table if exists test")
-    sc.runSql("CREATE TABLE test (key INT, val STRING)")
-    sc.runSql("LOAD DATA LOCAL INPATH '${hiveconf:shark.test.data.path}/kv1.txt' INTO TABLE test")
-    sc.runSql("drop table if exists test_cached")
-    sc.runSql("CREATE TABLE test_cached AS SELECT * FROM test")
->>>>>>> f36cac85
-
-class SQLSuite extends FunSuite {
-
-  val DEFAULT_DB_NAME = DEFAULT_DATABASE_NAME
-  val KV1_TXT_PATH = "${hiveconf:shark.test.data.path}/kv1.txt"
-
   var sc: SharkContext = SharkRunner.init()
   var sharkMetastore: MemoryMetadataManager = SharkEnv.memoryMetadataManager
 
-<<<<<<< HEAD
   private def createCachedPartitionedTable(
       tableName: String,
       numPartitionsToCreate: Int,
@@ -112,37 +69,6 @@
     val partitionedTable = SharkEnv.memoryMetadataManager.getPartitionedTable(
       DEFAULT_DB_NAME, tableName).get
     partitionedTable
-=======
-    // test1
-    sc.sql("drop table if exists test1")
-    sc.sql("""CREATE TABLE test1 (id INT, test1val ARRAY<INT>)
-      row format delimited fields terminated by '\t'""")
-    sc.sql("LOAD DATA LOCAL INPATH '${hiveconf:shark.test.data.path}/test1.txt' INTO TABLE test1")
-    sc.sql("drop table if exists test1_cached")
-    sc.sql("CREATE TABLE test1_cached AS SELECT * FROM test1")
-  }
-
-  override def beforeAll() {
-    sc = SharkEnv.initWithSharkContext("shark-sql-suite-testing", MASTER)
-
-    sc.runSql("set javax.jdo.option.ConnectionURL=jdbc:derby:;databaseName=" +
-        METASTORE_PATH + ";create=true")
-    sc.runSql("set hive.metastore.warehouse.dir=" + WAREHOUSE_PATH)
-
-    sc.runSql("set shark.test.data.path=" + TestUtils.dataFilePath)
-
-    sharkMetastore = SharkEnv.memoryMetadataManager
-
-    // second db
-    sc.sql("create database if not exists seconddb")
-
-    loadTables()
-  }
-
-  override def afterAll() {
-    sc.stop()
-    System.clearProperty("spark.driver.port")
->>>>>>> f36cac85
   }
 
   def isFlattenedUnionRDD(unionRDD: UnionRDD[_]) = {
@@ -759,21 +685,13 @@
     sc.sql("insert into table flat_cached select * from test")
     val tableName = "flat_cached"
     var memoryTable = SharkEnv.memoryMetadataManager.getMemoryTable(DEFAULT_DB_NAME, tableName).get
-<<<<<<< HEAD
     var unionRDD = memoryTable.getRDD.get.asInstanceOf[UnionRDD[_]]
-=======
-    var unionRDD = memoryTable.tableRDD.asInstanceOf[UnionRDD[_]]
->>>>>>> f36cac85
     val numParentRDDs = unionRDD.rdds.size
     assert(isFlattenedUnionRDD(unionRDD))
 
     // Insert another set of query results. The flattening should kick in here.
     sc.sql("insert into table flat_cached select * from test")
-<<<<<<< HEAD
     unionRDD = memoryTable.getRDD.get.asInstanceOf[UnionRDD[_]]
-=======
-    unionRDD = memoryTable.tableRDD.asInstanceOf[UnionRDD[_]]
->>>>>>> f36cac85
     assert(isFlattenedUnionRDD(unionRDD))
     assert(unionRDD.rdds.size == numParentRDDs + 1)
   }
@@ -1177,10 +1095,6 @@
     sharkMetastore.shutdown()
     for ((tableName, i) <- globalCachedTableNames.zipWithIndex) {
       val hiveTable = Hive.get().getTable(DEFAULT_DB_NAME, tableName)
-<<<<<<< HEAD
-=======
-
->>>>>>> f36cac85
       // Check that the number of rows from the table on disk remains the same.
       val onDiskCount = sc.sql("select count(*) from %s".format(tableName))(0)
       val cachedCount = cachedTableCounts(i)
@@ -1188,50 +1102,6 @@
         (rows cached = %s, rows on disk = %s)""".format(tableName, cachedCount, onDiskCount))
     }
     // Finally, reload all tables.
-<<<<<<< HEAD
     SharkRunner.loadTables()
-=======
-    loadTables()
-  }
-
-  //////////////////////////////////////////////////////////////////////////////
-  // Table Generating Functions (TGFs)
-  //////////////////////////////////////////////////////////////////////////////
-
-  test("Simple TGFs") {
-    expectSql("generate shark.TestTGF1(test, 15)", Array(15,15,15,17,19).map(_.toString).toArray)
-  }
-
-  test("Saving simple TGFs") {
-    sc.sql("drop table if exists TGFTestTable")
-    sc.runSql("generate shark.TestTGF1(test, 15) as TGFTestTable")
-    expectSql("select * from TGFTestTable", Array(15,15,15,17,19).map(_.toString).toArray)
-    sc.sql("drop table if exists TGFTestTable")
-  }
-
-  test("Advanced TGFs") {
-    expectSql("generate shark.TestTGF2(test, 25)", Array(25,25,25,27,29).map(_.toString).toArray)
-  }
-
-  test("Saving advanced TGFs") {
-    sc.sql("drop table if exists TGFTestTable2")
-    sc.runSql("generate shark.TestTGF2(test, 25) as TGFTestTable2")
-    expectSql("select * from TGFTestTable2", Array(25,25,25,27,29).map(_.toString).toArray)
-    sc.sql("drop table if exists TGFTestTable2")
-  }
-}
-
-object TestTGF1 {
-  @Schema(spec = "values int")
-  def apply(test: RDD[(Int, String)], integer: Int) = {
-    test.map{ case Tuple2(k, v) => Tuple1(k + integer) }.filter{ case Tuple1(v) => v < 20 }
-  }
-}
-
-object TestTGF2 {
-  def apply(sc: SharkContext, test: RDD[(Int, String)], integer: Int) = {
-    val rdd = test.map{ case Tuple2(k, v) => Seq(k + integer) }.filter{ case Seq(v) => v < 30 }
-    RDDSchema(rdd.asInstanceOf[RDD[Seq[_]]], "myvalues int")
->>>>>>> f36cac85
   }
 }