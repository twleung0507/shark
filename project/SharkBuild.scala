--- conflicted
+++ resolved
@@ -23,9 +23,9 @@
 object SharkBuild extends Build {
 
   // Shark version
-  val SHARK_VERSION = "0.7.0"
+  val SHARK_VERSION = "0.8.0-SNAPSHOT"
 
-  val SPARK_VERSION = "0.7.1-SNAPSHOT"
+  val SPARK_VERSION = "0.8.0-SNAPSHOT"
 
   val SCALA_VERSION = "2.9.3"
 
@@ -33,12 +33,6 @@
   // "1.0.1" for Apache releases, or "0.20.2-cdh3u3" for Cloudera Hadoop.
   val HADOOP_VERSION = "1.0.4"
 
-<<<<<<< HEAD
-  // Spark version to build against.
-  val SPARK_VERSION = "0.8.0-SNAPSHOT"
-
-=======
->>>>>>> 07d69fd5
   // Whether to build Shark with Tachyon jar.
   val TACHYON_ENABLED = false
 
@@ -51,13 +45,8 @@
 
     name := "shark",
     organization := "edu.berkeley.cs.amplab",
-<<<<<<< HEAD
-    version := "0.2",
-    scalaVersion := "2.9.3",
-=======
     version := SHARK_VERSION,
     scalaVersion := SCALA_VERSION,
->>>>>>> 07d69fd5
     scalacOptions := Seq("-deprecation", "-unchecked", "-optimize"),
     parallelExecution in Test := false,
 
