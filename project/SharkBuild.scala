/*
 * Copyright (C) 2012 The Regents of The University California.
 * All rights reserved.
 *
 * Licensed under the Apache License, Version 2.0 (the "License");
 * you may not use this file except in compliance with the License.
 * You may obtain a copy of the License at
 *
 *      http://www.apache.org/licenses/LICENSE-2.0
 *
 * Unless required by applicable law or agreed to in writing, software
 * distributed under the License is distributed on an "AS IS" BASIS,
 * WITHOUT WARRANTIES OR CONDITIONS OF ANY KIND, either express or implied.
 * See the License for the specific language governing permissions and
 * limitations under the License.
 */

import sbt._
import Keys._

import com.typesafe.sbt.pgp.PgpKeys._
import scala.util.Properties.{ envOrNone => env }

import net.virtualvoid.sbt.graph.{Plugin => DependencyGraphPlugin}
import sbtassembly.Plugin._
import sbtassembly.Plugin.AssemblyKeys._


object SharkBuild extends Build {

  // Shark version
<<<<<<< HEAD
  val SHARK_VERSION = "0.9.1-SNAPSHOT"

  val SHARK_ORGANIZATION = "edu.berkeley.cs.shark"

  val HIVE_VERSION = "0.11.0-shark-0.9.1-SNAPSHOT"
=======
  val SHARK_VERSION = "0.9.1"

  val SHARK_ORGANIZATION = "edu.berkeley.cs.shark"

  val HIVE_VERSION = "0.11.0-shark-0.9.1"
>>>>>>> 3d5f50c5

  val SPARK_VERSION = "0.9.1"

  val SCALA_VERSION = "2.10.3"

  val SCALAC_JVM_VERSION = "jvm-1.6"
  val JAVAC_JVM_VERSION = "1.6"

  // Hadoop version to build against. For example, "0.20.2", "0.20.205.0", or
  // "1.0.1" for Apache releases, or "0.20.2-cdh3u3" for Cloudera Hadoop.
  val DEFAULT_HADOOP_VERSION = "1.0.4"

  lazy val sparkVersion = env("SPARK_VERSION").getOrElse(SPARK_VERSION)

  lazy val hadoopVersion = env("SHARK_HADOOP_VERSION").getOrElse(
    env("SPARK_HADOOP_VERSION").getOrElse(DEFAULT_HADOOP_VERSION))

  // Whether to build Shark with Yarn support
  val YARN_ENABLED = env("SHARK_YARN").getOrElse("false").toBoolean

  // Whether to build Shark with Tachyon jar.
  val TACHYON_ENABLED = true
  val TACHYON_VERSION = "0.4.1"

  lazy val root = Project(
    id = "root",
    base = file("."),
    settings = coreSettings ++ assemblyProjSettings)

  val excludeKyro = ExclusionRule(organization = "de.javakaffee")
  val excludeHadoop = ExclusionRule(organization = "org.apache.hadoop")
  val excludeNetty = ExclusionRule(organization = "org.jboss.netty")
  val excludeCurator = ExclusionRule(organization = "org.apache.curator")
  val excludeAsm = ExclusionRule(organization = "asm")
  val excludeSnappy = ExclusionRule(organization = "org.xerial.snappy")
  // Differences in Jackson version cause runtime errors as per HIVE-3581
  val excludeJackson = ExclusionRule(organization = "org.codehaus.jackson")

  // Exclusion rules for Hive artifacts
  val excludeGuava = ExclusionRule(organization = "com.google.guava")
  val excludeLog4j = ExclusionRule(organization = "log4j")
  val excludeServlet = ExclusionRule(organization = "javax.servlet")
  val excludeXerces = ExclusionRule(organization = "xerces")

  val scalaArtifacts = Seq("jline", "scala-compiler", "scala-library", "scala-reflect")
  val scalaDependencies = scalaArtifacts.map ( artifactId =>
    "org.scala-lang" % artifactId % SCALA_VERSION)

  // TODO(harvey): These should really be in a SharkHive project, but that requires re-organizing
<<<<<<< HEAD
  //               all of our settings. Should be done for v0.9.1. Also, we might not need some
  //               of these jars.
=======
  //               all of our settings. Also, we might not need some of these jars.
>>>>>>> 3d5f50c5
  val hiveArtifacts = Seq(
    "hive-anttasks",
    "hive-beeline",
    "hive-cli",
    "hive-common",
    "hive-exec",
    "hive-hbase-handler",
    "hive-hwi",
    "hive-jdbc",
    "hive-metastore",
    "hive-serde",
    "hive-service",
    "hive-shims")
  val hiveDependencies = hiveArtifacts.map ( artifactId =>
    SHARK_ORGANIZATION % artifactId % HIVE_VERSION excludeAll(
      excludeGuava, excludeLog4j, excludeServlet, excludeAsm, excludeNetty, excludeXerces)
  )

  val tachyonDependency = (if (TACHYON_ENABLED) {
    Some("org.tachyonproject" % "tachyon" % TACHYON_VERSION excludeAll(
      excludeKyro, excludeHadoop, excludeCurator, excludeJackson, excludeNetty, excludeAsm))
  } else {
    None
  }).toSeq

  val yarnDependency = (if (YARN_ENABLED) {
    Some("org.apache.spark" %% "spark-yarn" % sparkVersion)
  } else {
    None
  }).toSeq

  def coreSettings = Defaults.defaultSettings ++ DependencyGraphPlugin.graphSettings ++ Seq(

    name := "shark",
    organization := SHARK_ORGANIZATION,
    version := SHARK_VERSION,
    scalaVersion := SCALA_VERSION,
    scalacOptions := Seq("-deprecation", "-unchecked", "-optimize", "-feature",
      "-Yinline-warnings", "-target:" + SCALAC_JVM_VERSION),
    javacOptions := Seq("-target", JAVAC_JVM_VERSION, "-source", JAVAC_JVM_VERSION),
    parallelExecution in Test := false,

    // Download managed jars into lib_managed.
    retrieveManaged := true,
    resolvers ++= Seq(
      "Typesafe Repository" at "http://repo.typesafe.com/typesafe/releases/",
      "Cloudera Repository" at "https://repository.cloudera.com/artifactory/cloudera-repos/",
      "Sonatype Snapshots" at "https://oss.sonatype.org/content/repositories/snapshots/",
      "Sonatype Staging" at "https://oss.sonatype.org/service/local/staging/deploy/maven2/",
      "Sonatype Testing" at "https://oss.sonatype.org/content/repositories/eduberkeleycs-1016",
      "Local Maven" at Path.userHome.asFile.toURI.toURL + ".m2/repository"
    ),

    publishTo <<= version { (v: String) =>
      val nexus = "https://oss.sonatype.org/"
      if (v.trim.endsWith("SNAPSHOT"))
        Some("sonatype-snapshots" at nexus + "content/repositories/snapshots")
      else
        Some("sonatype-staging"  at nexus + "service/local/staging/deploy/maven2")
    },
    publishMavenStyle := true,
    useGpg in Global := true,
    publishArtifact in Test := false,
    pomIncludeRepository := { _ => false },
    pomExtra := (
      <url>http://shark.cs.berkeley.edu</url>
      <licenses>
        <license>
          <name>Apache 2.0</name>
          <url>http://www.apache.org/licenses/</url>
          <distribution>repo</distribution>
        </license>
      </licenses>
      <scm>
        <url>git@github.com:amplab/shark.git</url>
        <connection>scm:git:git@github.com:amplab/shark.git</connection>
      </scm>
      <developers>
        <developer>
          <id>rxin</id>
          <name>Reynold Xin</name>
          <email>reynoldx@gmail.com</email>
          <url>http://www.cs.berkeley.edu/~rxin</url>
          <organization>U.C. Berkeley Computer Science</organization>
          <organizationUrl>http://www.cs.berkeley.edu</organizationUrl>
        </developer>
      </developers>
    ),

    fork := true,
    javaOptions += "-XX:MaxPermSize=512m",
    javaOptions += "-Xmx2g",
    javaOptions += "-Dsun.io.serialization.extendedDebugInfo=true",

    testOptions in Test += Tests.Argument("-oF"), // Full stack trace on test failures

    testListeners <<= target.map(
      t => Seq(new eu.henkelmann.sbt.JUnitXmlTestsListener(t.getAbsolutePath))),

    unmanagedSourceDirectories in Compile <+= baseDirectory { base =>
      if (TACHYON_ENABLED) {
        base / ("src/tachyon_enabled/scala")
      } else {
        base / ("src/tachyon_disabled/scala")
      }
    },

    unmanagedJars in Test ++= Seq(
      file(System.getenv("HIVE_DEV_HOME")) / "build" / "ql" / "test" / "classes",
      file(System.getenv("HIVE_DEV_HOME")) / "build/ivy/lib/test/hadoop-test-0.20.2.jar"
    ),
    libraryDependencies ++= hiveDependencies ++ scalaDependencies ++ tachyonDependency ++ yarnDependency,
    libraryDependencies ++= Seq(
      "org.apache.spark" %% "spark-core" % sparkVersion,
      "org.apache.spark" %% "spark-repl" % sparkVersion,
      "com.google.guava" % "guava" % "14.0.1",
      "org.apache.hadoop" % "hadoop-client" % hadoopVersion excludeAll(excludeJackson, excludeNetty, excludeAsm) force(),
      // See https://code.google.com/p/guava-libraries/issues/detail?id=1095
      "com.google.code.findbugs" % "jsr305" % "1.3.+",

      // Hive unit test requirements. These are used by Hadoop to run the tests, but not necessary
      // in usual Shark runs.
      "commons-io" % "commons-io" % "2.1",
      "commons-httpclient" % "commons-httpclient" % "3.1" % "test",

      // Test infrastructure
      "org.scalatest" %% "scalatest" % "1.9.1" % "test",
      "junit" % "junit" % "4.10" % "test",
      "net.java.dev.jets3t" % "jets3t" % "0.7.1",
      "com.novocode" % "junit-interface" % "0.8" % "test")
  ) ++ org.scalastyle.sbt.ScalastylePlugin.Settings

  def assemblyProjSettings = Seq(
    jarName in assembly <<= version map { v => "shark-assembly-" + v + "-hadoop" + hadoopVersion + ".jar" }
  ) ++ assemblySettings ++ extraAssemblySettings

  def extraAssemblySettings() = Seq(
    test in assembly := {},
    excludedJars in assembly <<= (fullClasspath in assembly) map { cp =>
      // Ignore datanucleus jars.
      cp.filter { file => file.data.getName.contains("datanucleus") }
    },
    mergeStrategy in assembly := {
      case m if m.toLowerCase.endsWith("manifest.mf") => MergeStrategy.discard
      case m if m.toLowerCase.matches("meta-inf.*\\.sf$") => MergeStrategy.discard
      case "META-INF/services/org.apache.hadoop.fs.FileSystem" => MergeStrategy.concat
      case "reference.conf" => MergeStrategy.concat
      case _ => MergeStrategy.first
    }
  )
}<|MERGE_RESOLUTION|>--- conflicted
+++ resolved
@@ -29,19 +29,11 @@
 object SharkBuild extends Build {
 
   // Shark version
-<<<<<<< HEAD
-  val SHARK_VERSION = "0.9.1-SNAPSHOT"
+  val SHARK_VERSION = "0.9.1"
 
   val SHARK_ORGANIZATION = "edu.berkeley.cs.shark"
 
-  val HIVE_VERSION = "0.11.0-shark-0.9.1-SNAPSHOT"
-=======
-  val SHARK_VERSION = "0.9.1"
-
-  val SHARK_ORGANIZATION = "edu.berkeley.cs.shark"
-
   val HIVE_VERSION = "0.11.0-shark-0.9.1"
->>>>>>> 3d5f50c5
 
   val SPARK_VERSION = "0.9.1"
 
@@ -91,12 +83,7 @@
     "org.scala-lang" % artifactId % SCALA_VERSION)
 
   // TODO(harvey): These should really be in a SharkHive project, but that requires re-organizing
-<<<<<<< HEAD
-  //               all of our settings. Should be done for v0.9.1. Also, we might not need some
-  //               of these jars.
-=======
   //               all of our settings. Also, we might not need some of these jars.
->>>>>>> 3d5f50c5
   val hiveArtifacts = Seq(
     "hive-anttasks",
     "hive-beeline",
