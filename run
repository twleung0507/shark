#!/bin/bash

# This file is used to launch Shark on the master.
export SCALA_VERSION=2.10
SHARK_VERSION=0.9.1-SNAPSHOT

# Figure out where the framework is installed
FWDIR="$(cd `dirname $0`; pwd)"

export SHARK_HOME="$FWDIR"

# Load environment variables from conf/shark-env.sh, if it exists
if [ -e $SHARK_HOME/conf/shark-env.sh ] ; then
  . $SHARK_HOME/conf/shark-env.sh
fi

<<<<<<< HEAD
if [ "x$SCALA_HOME" == "x" ] ; then
  echo "No SCALA_HOME specified. Please set SCALA_HOME."
  exit 1
fi

if [ ! -f "$SCALA_HOME/lib/scala-library.jar" ] ; then
  echo "Cannot find $SCALA_HOME/lib/scala-library.jar."
  echo "Are you sure your SCALA_HOME is set correctly?"
  echo "SCALA_HOME = $SCALA_HOME"
  exit 1
fi

=======
>>>>>>> 3d5f50c5
if [ -n "$MASTER" ] ; then
  if [ -z $SPARK_HOME ] ; then
    echo "No SPARK_HOME specified. Please set SPARK_HOME for cluster mode."
    exit 1
  fi
fi

# check for shark with spark on yarn params
if [ "x$SHARK_EXEC_MODE" == "xyarn" ] ; then
  if [ "x$SPARK_ASSEMBLY_JAR" == "x" ] ; then
    echo "No SPARK_ASSEMBLY_JAR specified. Please set SPARK_ASSEMBLY_JAR for spark on yarn mode."
    exit 1
  else
    export SPARK_JAR=$SPARK_ASSEMBLY_JAR
  fi

  if [ "x$SHARK_ASSEMBLY_JAR" == "x" ] ; then
    echo "No SHARK_ASSEMBLY_JAR specified. please set SHARK_ASSEMBLY_JAR for spark on yarn mode."
    exit 1
  else
    export SPARK_YARN_APP_JAR=$SHARK_ASSEMBLY_JAR
  fi

  # use yarn-client mode for interactive shell.
  export MASTER=yarn-client
fi

# Check for optionally specified configuration file path
if [ "x$HIVE_CONF_DIR" == "x" ] ; then
    HIVE_CONF_DIR="$SHARK_HOME/conf"
fi

if [ -f "${HIVE_CONF_DIR}/hive-env.sh" ]; then
  . "${HIVE_CONF_DIR}/hive-env.sh"
fi

# Add Shark jars.
for jar in `find $SHARK_HOME/lib -name '*jar'`; do
  SPARK_CLASSPATH+=:$jar
done
for jar in `find $SHARK_HOME/lib_managed/jars -name '*jar'`; do
  SPARK_CLASSPATH+=:$jar
done
for jar in `find $SHARK_HOME/lib_managed/bundles -name '*jar'`; do
  SPARK_CLASSPATH+=:$jar
done

SPARK_CLASSPATH+=:$HIVE_CONF_DIR

# Build up Shark's jar or classes.
SHARK_CLASSES="$SHARK_HOME/target/scala-$SCALA_VERSION/classes"
SHARK_JAR="$SHARK_HOME/target/scala-$SCALA_VERSION/shark_$SCALA_VERSION-$SHARK_VERSION.jar"
if [ -d "$SHARK_CLASSES/shark" ] ; then
  SPARK_CLASSPATH+=":$SHARK_CLASSES"
else
  if [ -f "$SHARK_JAR" ] ; then
    SPARK_CLASSPATH+=":$SHARK_JAR"
  else
    echo "Cannot find either compiled classes or compiled jar package for Shark."
    echo "Have you compiled Shark yet?"
    exit 1
  fi
fi

SPARK_CLASSPATH+=":$SHARK_HOME/target/scala-$SCALA_VERSION/test-classes"


SHARK_JAR="$SHARK_HOME/target/scala-$SCALA_VERSION/shark_$SCALA_VERSION-$SHARK_VERSION.jar"
if [ -f "$SHARK_JAR" ] ; then
  SPARK_CLASSPATH+=":$SHARK_JAR"
else
  SPARK_CLASSPATH+=":$SHARK_HOME/target/scala-$SCALA_VERSION/classes"
fi

SPARK_CLASSPATH+=":$SHARK_HOME/target/scala-$SCALA_VERSION/test-classes"


if [ "x$HADOOP_HOME" == "x" ] ; then
  echo "No HADOOP_HOME specified. Shark will run in local-mode"
else
  SPARK_CLASSPATH+=:$HADOOP_HOME/etc/hadoop
  SPARK_CLASSPATH+=:$HADOOP_HOME/conf
fi


# TODO(rxin): Check aux classpath and aux java opts.
#CLASSPATH=${CLASSPATH}:${AUX_CLASSPATH}

export SPARK_CLASSPATH
export CLASSPATH+=$SPARK_CLASSPATH # Needed for spark-shell

export SPARK_JAVA_OPTS+=" $TEST_JAVA_OPTS"

# supress the HADOOP_HOME warnings in 1.x.x
export HADOOP_HOME_WARN_SUPPRESS=true

if [ "x$SHARK_MASTER_MEM" == "x" ] ; then
  SHARK_MASTER_MEM="512m"
fi

# Set JAVA_OPTS to be able to load native libraries and to set heap size
JAVA_OPTS+="$SPARK_JAVA_OPTS"
JAVA_OPTS+=" -Djava.library.path=$SPARK_LIBRARY_PATH"
JAVA_OPTS+=" -Xms$SHARK_MASTER_MEM -Xmx$SHARK_MASTER_MEM"
export JAVA_OPTS

# In case we are running Ant
export ANT_OPTS=$JAVA_OPTS

if [ "x$RUNNER" == "x" ] ; then
  if [ -n "$JAVA_HOME" ]; then
    RUNNER="${JAVA_HOME}/bin/java"
  else
    RUNNER=java
  fi
  # The JVM doesn't read JAVA_OPTS by default so we need to pass it in
  EXTRA_ARGS="$JAVA_OPTS"
fi

exec $RUNNER $EXTRA_ARGS "$@"<|MERGE_RESOLUTION|>--- conflicted
+++ resolved
@@ -14,21 +14,6 @@
   . $SHARK_HOME/conf/shark-env.sh
 fi
 
-<<<<<<< HEAD
-if [ "x$SCALA_HOME" == "x" ] ; then
-  echo "No SCALA_HOME specified. Please set SCALA_HOME."
-  exit 1
-fi
-
-if [ ! -f "$SCALA_HOME/lib/scala-library.jar" ] ; then
-  echo "Cannot find $SCALA_HOME/lib/scala-library.jar."
-  echo "Are you sure your SCALA_HOME is set correctly?"
-  echo "SCALA_HOME = $SCALA_HOME"
-  exit 1
-fi
-
-=======
->>>>>>> 3d5f50c5
 if [ -n "$MASTER" ] ; then
   if [ -z $SPARK_HOME ] ; then
     echo "No SPARK_HOME specified. Please set SPARK_HOME for cluster mode."
